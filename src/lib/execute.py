#!/usr/bin/env python

""" =================================================
    execute.py - Top-level hybrid controller executor
    =================================================

    This module executes a hybrid controller for a robot in a simulated or real environment.

    :Usage: ``execute.py [-hn] [-p listen_port] [-a automaton_file] [-s spec_file]``

    * The controlling automaton is imported from the specified ``automaton_file``.

    * The supporting handler modules (e.g. sensor, actuator, motion control, simulation environment initialization, etc)
      are loaded according to the settings in the config file specified as current in the ``spec_file``.

    * If no port to listen on is specified, an open one will be chosen randomly.
    * Unless otherwise specified with the ``-n`` or ``--no_gui`` option, a status/control window
      will also be opened for informational purposes.
"""

import sys, os, getopt, textwrap
import threading, subprocess, time
<<<<<<< HEAD
import strategy, project
=======


# Climb the tree to find out where we are
p = os.path.abspath(__file__)
t = ""
while t != "src":
    (p, t) = os.path.split(p)
    if p == "":
        print "I have no idea where I am; this is ridiculous"
        sys.exit(1)

sys.path.append(os.path.join(p,"src","lib"))

import fsa, project
>>>>>>> 46300a84
from copy import deepcopy
from SimpleXMLRPCServer import SimpleXMLRPCServer, SimpleXMLRPCRequestHandler
import xmlrpclib
import socket
import random
import math
import traceback
from resynthesis import ExecutorResynthesisExtensions
from executeStrategy import ExecutorStrategyExtensions
import globalConfig, logging


####################
# HELPER FUNCTIONS #
####################

def usage(script_name):
    """ Print command-line usage information. """

    print textwrap.dedent("""\
                              Usage: %s [-hn] [-p listen_port] [-a automaton_file] [-s spec_file]

                              -h, --help:
                                  Display this message
                              -n, --no-gui:
                                  Do not show status/control window
                              -p PORT, --xmlrpc-listen-port PORT:
                                  Listen on PORT for XML-RPC calls
                              -a FILE, --aut-file FILE:
                                  Load automaton from FILE
                              -s FILE, --spec-file FILE:
                                  Load experiment configuration from FILE """ % script_name)

class LTLMoPExecutor(ExecutorStrategyExtensions,ExecutorResynthesisExtensions, object):
    """
    This is the main execution object, which combines the synthesized discrete automaton
    with a set of handlers (as specified in a .config file) to create and run a hybrid controller
    """

    def __init__(self):
        """
        Create a new execution context object
        """
        super(LTLMoPExecutor, self).__init__()

        self.proj = project.Project() # this is the project that we are currently using to execute
        self.strategy = None

        # Choose a timer func with maximum accuracy for given platform
        if sys.platform in ['win32', 'cygwin']:
            self.timer_func = time.clock
        else:
            self.timer_func = time.time

        self.externalEventTarget = None
        self.externalEventTargetRegistered = threading.Event()
        self.postEventLock = threading.Lock()
        self.runStrategy = threading.Event()  # Start out paused
        self.alive = threading.Event()
        self.alive.set()

        self.current_outputs = {}     # keep track on current outputs values (for actuations)

    def postEvent(self, eventType, eventData=None):
        """ Send a notice that an event occurred, if anyone wants it """

        with self.postEventLock:
            if self.externalEventTarget is None:
                return

            try:
                self.externalEventTarget.handleEvent(eventType, eventData)
            except socket.error as e:
                logging.warning("Could not send event to remote event target: %s", e)
                logging.warning("Forcefully unsubscribing target.")
                self.externalEventTarget = None

    def loadSpecFile(self, filename):
        # Update with this new project
        self.proj = project.Project()
        self.proj.loadProject(filename)

        # Tell GUI to load the spec file
        self.postEvent("SPEC", self.proj.getFilenamePrefix() + ".spec")

    def loadAutFile(self, filename):
        """
        This function loads the the .aut/.bdd file named filename and returns the strategy object.
        filename (string): name of the file with path included
        """
        region_domain = strategy.Domain("region",  self.proj.rfi.regions, strategy.Domain.B0_IS_MSB)
        strat = strategy.createStrategyFromFile(filename,
                                                self.proj.enabled_sensors,
                                                self.proj.enabled_actuators + self.proj.all_customs +  [region_domain])

        return strat

    def _getCurrentRegionFromPose(self, rfi=None):
        # TODO: move this to regions.py
        if rfi is None:
            rfi = self.proj.rfi

        pose = self.proj.coordmap_lab2map(self.proj.h_instance['pose'].getPose())

        region = next((i for i, r in enumerate(rfi.regions) if r.name.lower() != "boundary" and \
                        r.objectContainsPoint(*pose)), None)

        if region is None:
            logging.warning("Pose of {} not inside any region!".format(pose))

        return region

    def shutdown(self):
        self.runStrategy.clear()
        logging.info("QUITTING.")

        all_handler_types = ['init', 'pose', 'locomotionCommand', 'drive', 'motionControl', 'sensor', 'actuator']

        for htype in all_handler_types:
            logging.info("Terminating {} handler...".format(htype))
            if htype in self.proj.h_instance:
                if isinstance(self.proj.h_instance[htype], dict):
                    handlers = [v for k,v in self.proj.h_instance[htype].iteritems()]
                else:
                    handlers = [self.proj.h_instance[htype]]

                for h in handlers:
                    if hasattr(h, "_stop"):
                        logging.debug("Calling _stop() on {}".format(h.__class__.__name__))
                        h._stop()
                    else:
                        logging.debug("{} does not have _stop() function".format(h.__class__.__name__))
            else:
                logging.debug("{} handler not found in h_instance".format(htype))

        self.alive.clear()

    def pause(self):
        """ pause execution of the automaton """
        self.runStrategy.clear()
        time.sleep(0.1) # Wait for FSA to stop
        self.postEvent("PAUSE")

    def resume(self):
        """ start/resume execution of the automaton """
        self.runStrategy.set()

    def isRunning(self):
        """ return whether the automaton is currently executing """
        return self.runStrategy.isSet()

    def registerExternalEventTarget(self, address):
        self.externalEventTarget = xmlrpclib.ServerProxy(address, allow_none=True)

        # Redirect all output to the log
        redir = RedirectText(self.externalEventTarget.handleEvent)

        sys.stdout = redir
        sys.stderr = redir

        self.externalEventTargetRegistered.set()

    def initialize(self, spec_file, strategy_file, firstRun=True):
        """
        Prepare for execution, by loading and initializing all the relevant files (specification, map, handlers, strategy)
        If `firstRun` is true, all handlers will be imported; otherwise, only the motion control handler will be reloaded.
        """

        # load project only first time; otherwise self.proj is modified in-place
        # TODO: make this less hacky
        if firstRun:
            self.loadSpecFile(spec_file)

            if self.proj.compile_options['decompose']:
                self.proj.rfiold = self.proj.rfi  # Save the undecomposed regions

        if self.proj.compile_options['decompose']:
            self.proj.rfi = self.proj.loadRegionFile(decomposed=True)

        if self.proj.currentConfig is None:
            logging.error("Can not simulate without a simulation configuration.")
            logging.error("Please create one by going to [Run] > [Configure Simulation...] in SpecEditor and then try again.")
            sys.exit(2)

        # Import the relevant handlers
        if firstRun:
            logging.info("Importing handler functions...")
            self.proj.importHandlers()
        else:
            #print "Reloading motion control handler..."
            #self.proj.importHandlers(['motionControl'])
            pass

        # We are done initializing at this point if there is no aut file yet
        if strategy_file is None:
            return

        # TODO: maybe an option for BDD here later
        # Load automaton file
        new_strategy = self.loadAutFile(strategy_file)

        if firstRun:
            ### Wait for the initial start command
            logging.info("Ready.  Press [Start] to begin...")
            self.runStrategy.wait()

        ### Figure out where we should start from by passing proposition assignments to strategy and search for initial state
        ### pass in sensor values, current actuator and custom proposition values, and current region object

        ## Region
        # FIXME: make getcurrentregion return object instead of number, also fix the isNone check
        init_region = self.proj.rfi.regions[self._getCurrentRegionFromPose()]
        if init_region is None:
            logging.error("Initial pose not inside any region!")
            sys.exit(-1)

        logging.info("Starting from initial region: " + init_region.name)
        init_prop_assignments = {"region": init_region}

        ## outputs
        if firstRun or self.strategy is None:
            # save the initial values of the actuators and the custom propositions
            for prop in self.proj.enabled_actuators + self.proj.all_customs:
                self.current_outputs[prop] = (prop in self.proj.currentConfig.initial_truths)

        init_prop_assignments.update(self.current_outputs)

        ## inputs
        init_prop_assignments.update(self.HSubGetSensorValue(self.proj.enabled_sensors))

        #search for initial state in the strategy
        init_state = new_strategy.searchForOneState(init_prop_assignments)

        if init_state is None:
            logging.error("No suitable initial state found; unable to execute. Quitting...")
            sys.exit(-1)
        else:
            logging.info("Starting from state %s." % init_state.state_id)

        self.strategy = new_strategy
        self.strategy.current_state = init_state

    def run(self):
        ### Get everything moving
        # Rate limiting is approximately 20Hz
        avg_freq = 20
        last_gui_update_time = 0

        # FIXME: don't crash if no spec file is loaded initially
        while self.alive.isSet():
            # Idle if we're not running
            if not self.runStrategy.isSet():
                try:
                    self.proj.h_instance['motionControl'].stop()
                except AttributeError:
                    self.proj.h_instance['drive'].setVelocity(0,0)

                # wait for either the FSA to unpause or for termination
                while (not self.runStrategy.wait(0.1)) and self.alive.isSet():
                    pass

            # Exit immediately if we're quitting
            if not self.alive.isSet():
                break

            self.prev_outputs = self.strategy.current_state.getOutputs()
            self.prev_z = self.strategy.current_state.goal_id

            tic = self.timer_func()
            self.runStrategyIteration()
            toc = self.timer_func()

            #self.checkForInternalFlags()

            # Rate limiting of execution and GUI update
            while (toc - tic) < 0.05:
                time.sleep(0.005)
                toc = self.timer_func()

            # Update GUI
            # If rate limiting is disabled in the future add in rate limiting here for the GUI:
            # if show_gui and (timer_func() - last_gui_update_time > 0.05)
            avg_freq = 0.9 * avg_freq + 0.1 * 1 / (toc - tic) # IIR filter
            self.postEvent("FREQ", int(math.ceil(avg_freq)))
            pose = self.proj.h_instance['pose'].getPose(cached=True)[0:2]
            self.postEvent("POSE", tuple(map(int, self.proj.coordmap_lab2map(pose))))

            last_gui_update_time = self.timer_func()

        logging.debug("execute.py quitting...")

    # This function is necessary to prevent xmlrpcserver from catching
    # exceptions and eating the tracebacks
    def _dispatch(self, method, args):
        try:
            return getattr(self, method)(*args)
        except:
            traceback.print_exc()
            raise

class RedirectText:
    def __init__(self, event_handler):
        self.event_handler = event_handler

    def write(self, message):
        if message.strip() != "":
            self.event_handler("OTHER", message.strip())

    def flush(self):
        pass


####################################################
# Main function, run when called from command-line #
####################################################

def execute_main(listen_port=None, spec_file=None, aut_file=None, show_gui=False):
    logging.info("Hello. Let's do this!")

    # Create the XML-RPC server
    if listen_port is None:
        # Search for a port we can successfully bind to
        while True:
            listen_port = random.randint(10000, 65535)
            try:
                xmlrpc_server = SimpleXMLRPCServer(("127.0.0.1", listen_port), logRequests=False, allow_none=True)
            except socket.error as e:
                pass
            else:
                break
    else:
        xmlrpc_server = SimpleXMLRPCServer(("127.0.0.1", listen_port), logRequests=False, allow_none=True)

    # Create the execution context object
    e = LTLMoPExecutor()

    # Register functions with the XML-RPC server
    xmlrpc_server.register_instance(e)

    # Kick off the XML-RPC server thread
    XMLRPCServerThread = threading.Thread(target=xmlrpc_server.serve_forever)
    XMLRPCServerThread.daemon = True
    XMLRPCServerThread.start()
    logging.info("Executor listening for XML-RPC calls on http://127.0.0.1:{} ...".format(listen_port))

    # Start the GUI if necessary
    if show_gui:
        # Create a subprocess
        logging.info("Starting GUI window...")
        p_gui = subprocess.Popen([sys.executable, "-u", "-m", os.path.join(globalConfig.get_ltlmop_root(), "lib", "simGUI"), str(listen_port)])

        # Wait for GUI to fully load, to make sure that
        # to make sure all messages are redirected
        e.externalEventTargetRegistered.wait()

    if spec_file is not None:
        # Tell executor to load spec & aut
        #if aut_file is None:
        #    aut_file = spec_file.rpartition('.')[0] + ".aut"
        e.initialize(spec_file, aut_file, firstRun=True)

    # Start the executor's main loop in this thread
    e.run()

    # Clean up on exit
    logging.info("Waiting for XML-RPC server to shut down...")
    xmlrpc_server.shutdown()
    XMLRPCServerThread.join()
    logging.info("XML-RPC server shutdown complete.  Goodbye.")


### Command-line argument parsing ###

if __name__ == "__main__":
    ### Check command-line arguments

    aut_file = None
    spec_file = None
    show_gui = True
    listen_port = None

    try:
        opts, args = getopt.getopt(sys.argv[1:], "hnp:a:s:", ["help", "no-gui", "xmlrpc-listen-port=", "aut-file=", "spec-file="])
    except getopt.GetoptError:
        logging.exception("Bad arguments")
        usage(sys.argv[0])
        sys.exit(2)

    for opt, arg in opts:
        if opt in ("-h", "--help"):
            usage(sys.argv[0])
            sys.exit()
        elif opt in ("-n", "--no-gui"):
            show_gui = False
        elif opt in ("-p", "--xmlrpc-listen-port"):
            try:
                listen_port = int(arg)
            except ValueError:
                logging.error("Invalid port '{}'".format(arg))
                sys.exit(2)
        elif opt in ("-a", "--aut-file"):
            aut_file = arg
        elif opt in ("-s", "--spec-file"):
            spec_file = arg

    execute_main(listen_port, spec_file, aut_file, show_gui)<|MERGE_RESOLUTION|>--- conflicted
+++ resolved
@@ -20,9 +20,6 @@
 
 import sys, os, getopt, textwrap
 import threading, subprocess, time
-<<<<<<< HEAD
-import strategy, project
-=======
 
 
 # Climb the tree to find out where we are
@@ -37,7 +34,6 @@
 sys.path.append(os.path.join(p,"src","lib"))
 
 import fsa, project
->>>>>>> 46300a84
 from copy import deepcopy
 from SimpleXMLRPCServer import SimpleXMLRPCServer, SimpleXMLRPCRequestHandler
 import xmlrpclib
