#!/usr/bin/env python

""" =================================================
    execute.py - Top-level hybrid controller executor
    =================================================

    This module executes a hybrid controller for a robot in a simulated or real environment.

    :Usage: ``execute.py [-hn] [-a automaton_file] [-s spec_file]``

    * The controlling automaton is imported from the specified ``automaton_file``.

    * The supporting handler modules (e.g. sensor, actuator, motion control, simulation environment initialization, etc)
      are loaded according to the settings provided in the specified ``spec_file``.

    * Unless otherwise specified with the ``-n`` or ``--no_gui`` option, a status/control window
      will also be opened for informational purposes.
"""

import sys, os, getopt, textwrap
import threading, subprocess, time
import fileMethods, regions, fsa, project
from numpy import *
from handlers.motionControl.__is_inside import is_inside
from socket import *


####################
# HELPER FUNCTIONS #
####################

def usage(script_name):
    """ Print command-line usage information. """

    print textwrap.dedent("""\
                              Usage: %s [-hn] [-a automaton_file] [-s spec_file]

                              -h, --help:
                                  Display this message
                              -n, --no-gui:
                                  Do not show status/control window
                              -a FILE, --aut-file FILE:
                                  Load automaton from FILE
                              -s FILE, --spec-file FILE:
                                  Load experiment configuration from FILE """ % script_name)

####################
# THREAD FUNCTIONS #
####################

def guiListen(proj):
    """
    Processes messages from the GUI window, and reacts accordingly
    """

    global guiListenInitialized, runFSA

    # Set up socket for communication from simGUI
    host = 'localhost'
    portFrom = 9562
    buf = 1024
    addrFrom = (host,portFrom)
    UDPSockFrom = socket(AF_INET,SOCK_DGRAM)
    UDPSockFrom.settimeout(1200)
    UDPSockFrom.setsockopt(SOL_SOCKET,SO_REUSEADDR,1)
    UDPSockFrom.bind(addrFrom)

    while 1:
        # Wait for and receive a message from the subwindow
        input,addrFrom = UDPSockFrom.recvfrom(buf)

        if input == '':  # EOF indicates that the connection has been destroyed
            print "GUI listen thread is shutting down!"
            break

        input = input.strip()

        # Check for the initialization signal, if necessary
        if not guiListenInitialized and input == "Hello!":
            guiListenInitialized = True
            continue

        # Do what the GUI tells us, lest we anger it
        if input == "START":
            runFSA = True
        elif input == "PAUSE":
            runFSA = False
            print "PAUSED."
        elif input == "QUIT":
<<<<<<< HEAD
            print "Quitting."
            sys.exit(0)
=======
            runFSA = False
            print >>sys.__stderr__, "QUITTING."
            all_handler_types = ['init','pose','locomotionCommand','drive','motionControl','sensor','actuator']
            for htype in all_handler_types:
                print >>sys.__stderr__, "terminating {} handler...".format(htype)
                if htype in proj.h_instance:
                    if isinstance(proj.h_instance[htype], dict):
                        handlers = [v for k,v in proj.h_instance[htype].iteritems()]
                    else:
                        handlers = [proj.h_instance[htype]]
                    
                    for h in handlers:
                           
                        if hasattr(h, "_stop"):
                            print >>sys.__stderr__, "> calling _stop() on {}".format(h.__class__.__name__) 
                            h._stop()
                        else:
                            print >>sys.__stderr__, "> {} does not have _stop() function".format(h.__class__.__name__) 
                else:
                    print >>sys.__stderr__, "not found in h_instance"
            print >>sys.__stderr__, "ending gui listen thread..."
            return
                
>>>>>>> ec51c2fb
        else:
            print "WARNING: Unknown command received from GUI: " + input

#########################
# MAIN EXECUTION THREAD #
#########################

def main(argv):
    """ Main function; run automatically when called from command-line """

    ################################
    # Check command-line arguments #
    ################################

    aut_file = None
    spec_file = None
    show_gui = True

    try:
        opts, args = getopt.getopt(argv[1:], "hna:s:", ["help", "no-gui", "aut-file=", "spec-file="])
    except getopt.GetoptError, err:
        print str(err)
        usage(argv[0])
        sys.exit(2)

    for opt, arg in opts:
        if opt in ("-h", "--help"):
            usage(argv[0])
            sys.exit()
        elif opt in ("-n", "--no-gui"):
            show_gui = False
        elif opt in ("-a", "--aut-file"):
            aut_file = arg
        elif opt in ("-s", "--spec-file"):
            spec_file = arg

    if aut_file is None:
        print "ERROR: Automaton file needs to be specified."
        usage(argv[0])
        sys.exit(2)

    if spec_file is None:
        print "ERROR: Specification file needs to be specified."
        usage(argv[0])
        sys.exit(2)

    print "\n[ LTLMOP HYBRID CONTROLLER EXECUTION MODULE ]\n"
    print "Hello. Let's do this!\n"

    ############################
    # Load configuration files #
    ############################

    proj = project.Project()
    proj.loadProject(spec_file)
    proj.rfiold = proj.rfi
    proj.rfi = proj.loadRegionFile(decomposed=True)

    ##########################
    # Initialize each module #
    ##########################

    # Import the relevant handlers
    print "Importing handler functions..."

    proj.importHandlers()

    ############################
    # Start status/control GUI #
    ############################

    if show_gui:
        global runFSA, fd_gui_output, fd_gui_input, guiListenInitialized  # For sharing with thread

        runFSA = False  # Start out paused
        guiListenInitialized = False

        # Create a subprocess
        print "Starting GUI window and listen thread..."
        p_gui = subprocess.Popen(["python","-u",os.path.join(proj.ltlmop_root, "lib", "simGUI.py")])


        # Create new thread to communicate with subwindow
<<<<<<< HEAD
        guiListenThread = threading.Thread(target = guiListen)
=======
        guiListenThread = threading.Thread(target = guiListen, args=(proj,))
>>>>>>> ec51c2fb
        guiListenThread.daemon = True
        guiListenThread.start()

        # Set up socket for communication to simGUI
        host = 'localhost'
        portTo = 9563
        buf = 1024
        addrTo = (host,portTo)
        UDPSockTo = socket(AF_INET,SOCK_DGRAM)
        # Block until the GUI listener gets the go-ahead from the subwindow
        while not guiListenInitialized:
            time.sleep(0.05) # We need to sleep to give up the CPU

        # Tell GUI to load background image
        message = "BG:" + proj.getFilenamePrefix() + ".spec"
        UDPSockTo.sendto(message,addrTo)

        # Redirect all output to the log
        redir = RedirectText(UDPSockTo, addrTo)

        sys.stdout = redir
        #sys.stderr = redir

    #######################
    # Load automaton file #
    #######################

    print "Loading automaton..."

    FSA = fsa.Automaton(proj)

    success = FSA.loadFile(aut_file, proj.enabled_sensors, proj.enabled_actuators, proj.all_customs)
    if not success: return

    #############################
    # Begin automaton execution #
    #############################


    last_gui_update_time = 0

    ### Wait for the initial start command

    if show_gui:
        while not runFSA:
            time.sleep(0.05) # We need to sleep to give up the CPU
    else:
        raw_input('Press enter to begin...')
        runFSA = True

    ### Figure out where we should start from

    pose = proj.h_instance['pose'].getPose()

    init_region = None

    for i, r in enumerate(proj.rfi.regions):
        #pointArray = [proj.coordmap_map2lab(x) for x in r.getPoints()]
        #vertices = mat(pointArray).T

        #if is_inside([pose[0], pose[1]], vertices):
        if r.objectContainsPoint(*proj.coordmap_lab2map(pose)):
            init_region = i
            break

    if init_region is None:
        print "Initial pose of ", pose, "not inside any region!"
        sys.exit(1)

    print "Starting from initial region: " + proj.rfi.regions[init_region].name

    ### Have the FSA find a valid initial state

    # Figure out our initially true outputs
    init_outputs = []
    for prop in proj.currentConfig.initial_truths:
        if prop not in proj.enabled_sensors:
            init_outputs.append(prop)

    init_state = FSA.chooseInitialState(init_region, init_outputs)

    if init_state is None:
        print "No suitable initial state found; unable to execute. Quitting..."
        sys.exit(-1)
    else:
        print "Starting from state %s." % init_state.name

    ### Get everything moving
<<<<<<< HEAD
    # Rate limiting is approximately 20Hz
    avg_freq = 20
=======
    avg_freq = 0
>>>>>>> ec51c2fb

    # Choose a timer func with maximum accuracy for given platform
    if sys.platform in ['win32', 'cygwin']:
        timer_func = time.clock
    else:
        timer_func = time.time

    while not show_gui or guiListenThread.isAlive():
        # Idle if we're not running
        if not runFSA:
            proj.h_instance['drive'].setVelocity(0,0)
            time.sleep(0.05) # We need to sleep to give up the CPU
<<<<<<< HEAD

        tic = timer_func()
        FSA.runIteration()
        toc = timer_func()
        
        # Rate limiting of execution and GUI update
        while (toc - tic) < 0.05:
            time.sleep(0.005)
            toc = timer_func()

        # Update GUI
        # If rate limiting is disabled in the future add in rate limiting here for the GUI:
        # if show_gui and (timer_func() - last_gui_update_time > 0.05)
        if show_gui:
            avg_freq = 0.9 * avg_freq + 0.1 * 1 / (toc - tic) # IIR filter
            UDPSockTo.sendto("Running at approximately %dHz..." % int(avg_freq),addrTo)
            pose = proj.h_instance['pose'].getPose(cached=True)[0:2]
            UDPSockTo.sendto("POSE:%d,%d" % tuple(map(int, proj.coordmap_lab2map(pose))),addrTo)

=======
        else:    
            tic = timer_func()
    
            FSA.runIteration()
    
            toc = timer_func()
    
            # TODO: Possibly implement max rate-limiting?
            #while (toc - tic) < 0.05:
            #   time.sleep(0.01)
            #   toc = time.time()
    
            # Update GUI, no faster than 20Hz
            if show_gui and (time.time() - last_gui_update_time > 0.05):
                avg_freq = 0.9*avg_freq + 0.1*1/(toc-tic) # IIR filter
                UDPSockTo.sendto("Running at approximately %dHz..." % int(avg_freq),addrTo)
                pose = proj.h_instance['pose'].getPose(cached=True)[0:2]
                UDPSockTo.sendto("POSE:%d,%d" % tuple(map(int, proj.coordmap_lab2map(pose))),addrTo)
    
                last_gui_update_time = time.time()
                
    print "execute.py quitting..."
>>>>>>> ec51c2fb

class RedirectText:
    """
    A class that lets the output of a stream be directed into a socket.

    http://mail.python.org/pipermail/python-list/2007-June/445795.html
    """

    def __init__(self,s,addrTo):
        self.s = s
        self.addrTo = addrTo

    def write(self,string):
        self.s.sendto(string, self.addrTo)


if __name__ == "__main__":
    #import rpdb2; rpdb2.start_embedded_debugger("asdf")
    main(sys.argv)
<|MERGE_RESOLUTION|>--- conflicted
+++ resolved
@@ -87,10 +87,6 @@
             runFSA = False
             print "PAUSED."
         elif input == "QUIT":
-<<<<<<< HEAD
-            print "Quitting."
-            sys.exit(0)
-=======
             runFSA = False
             print >>sys.__stderr__, "QUITTING."
             all_handler_types = ['init','pose','locomotionCommand','drive','motionControl','sensor','actuator']
@@ -114,7 +110,6 @@
             print >>sys.__stderr__, "ending gui listen thread..."
             return
                 
->>>>>>> ec51c2fb
         else:
             print "WARNING: Unknown command received from GUI: " + input
 
@@ -198,11 +193,7 @@
 
 
         # Create new thread to communicate with subwindow
-<<<<<<< HEAD
-        guiListenThread = threading.Thread(target = guiListen)
-=======
         guiListenThread = threading.Thread(target = guiListen, args=(proj,))
->>>>>>> ec51c2fb
         guiListenThread.daemon = True
         guiListenThread.start()
 
@@ -291,12 +282,8 @@
         print "Starting from state %s." % init_state.name
 
     ### Get everything moving
-<<<<<<< HEAD
     # Rate limiting is approximately 20Hz
     avg_freq = 20
-=======
-    avg_freq = 0
->>>>>>> ec51c2fb
 
     # Choose a timer func with maximum accuracy for given platform
     if sys.platform in ['win32', 'cygwin']:
@@ -309,27 +296,6 @@
         if not runFSA:
             proj.h_instance['drive'].setVelocity(0,0)
             time.sleep(0.05) # We need to sleep to give up the CPU
-<<<<<<< HEAD
-
-        tic = timer_func()
-        FSA.runIteration()
-        toc = timer_func()
-        
-        # Rate limiting of execution and GUI update
-        while (toc - tic) < 0.05:
-            time.sleep(0.005)
-            toc = timer_func()
-
-        # Update GUI
-        # If rate limiting is disabled in the future add in rate limiting here for the GUI:
-        # if show_gui and (timer_func() - last_gui_update_time > 0.05)
-        if show_gui:
-            avg_freq = 0.9 * avg_freq + 0.1 * 1 / (toc - tic) # IIR filter
-            UDPSockTo.sendto("Running at approximately %dHz..." % int(avg_freq),addrTo)
-            pose = proj.h_instance['pose'].getPose(cached=True)[0:2]
-            UDPSockTo.sendto("POSE:%d,%d" % tuple(map(int, proj.coordmap_lab2map(pose))),addrTo)
-
-=======
         else:    
             tic = timer_func()
     
@@ -352,7 +318,6 @@
                 last_gui_update_time = time.time()
                 
     print "execute.py quitting..."
->>>>>>> ec51c2fb
 
 class RedirectText:
     """
