--- conflicted
+++ resolved
@@ -153,9 +153,8 @@
         try:
             self.specText = '\n'.join(spec_data['SPECIFICATION']['Spec'])
         except KeyError:
-<<<<<<< HEAD
-            if not self.silent: print "WARNING: Specification text undefined"        
-        
+            if not self.silent: print "WARNING: Specification text undefined"
+
         if 'CompileOptions' in spec_data['SETTINGS']:
             for l in spec_data['SETTINGS']['CompileOptions']:
                 if ":" not in l:
@@ -163,9 +162,6 @@
 
                 k,v = l.split(":", 1)
                 self.compile_options[k.strip().lower()] = (v.strip().lower() in ['true', 't', '1'])
-=======
-            if not self.silent: print "WARNING: Specification text undefined"
->>>>>>> 119ed606
 
         return spec_data
 
@@ -192,13 +188,9 @@
 
         if self.currentConfig is not None:
             data['SETTINGS']['CurrentConfigName'] = self.currentConfig.name
-<<<<<<< HEAD
-    
+
         data['SETTINGS']['CompileOptions'] = "\n".join(["%s: %s" % (k, str(v)) for k,v in self.compile_options.iteritems()])
     
-=======
-
->>>>>>> 119ed606
         if self.rfi is not None:
             # Save the path to the region file as relative to the spec file
             # FIXME: relpath has case sensitivity problems on OS X
