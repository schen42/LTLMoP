#!/usr/bin/env python

""" ================================================
    project.py - Abstraction layer for project files
    ================================================

    This module exposes an object that allows for simplified loading of the
    various files included in a single project.
"""

# TODO: Document better

import os, sys
import fileMethods, regions
from numpy import *
import logging
import globalConfig

class Project:
    """
    A project object.
    """

    def __init__(self):
        self.project_basename = None
        self.project_root = None
        self.spec_data = None
        self.silent = False
        self.regionMapping = None
        self.rfi = None
        self.specText = ""
        self.all_sensors = []
        self.enabled_sensors = []
        self.all_actuators = []
        self.enabled_actuators = []
        self.all_customs = []
        self.internal_props = []
        self.current_config = ""
        self.shared_data = {}  # This is for storing things like server connection objects, etc.

        self.h_instance = {'init':{},'pose':None,'locomotionCommand':None,'motionControl':None,'drive':None,'sensor':{},'actuator':{}}

        # Compilation options (with defaults)
        self.compile_options = {"convexify": True,  # Decompose workspace into convex regions
                                "fastslow": False,  # Enable "fast-slow" synthesis algorithm
                                "symbolic": False,  # Use BDDs instead of explicit-state strategies
                                "decompose": True,  # Create regions for free space and region overlaps (required for Locative Preposition support)
                                "use_region_bit_encoding": True, # Use a vector of "bitX" propositions to represent regions, for efficiency
                                "parser": "structured"}  # Spec parser: SLURP ("slurp"), structured English ("structured"), or LTL ("ltl")

        self.ltlmop_root = globalConfig.get_ltlmop_root()

    def setSilent(self, silent):
        self.silent = silent

    def loadRegionMapping(self):
        """
        Takes the region mapping data and returns region mapping dictionary.
        """

        if self.spec_data is None:
            logging.error("Cannot load region mapping data before loading a spec file")
            return None

        try:
            mapping_data = self.spec_data['SPECIFICATION']['RegionMapping']
        except KeyError:
            logging.warning("Region mapping data undefined")
            return None

        if len(mapping_data) == 0:
            logging.warning("Region mapping data is empty")
            return None

        regionMapping = {}
        for line in mapping_data:
            oldRegionName, newRegionList = line.split('=')
            regionMapping[oldRegionName.strip()] = [n.strip() for n in newRegionList.split(',')]

        return regionMapping

    def loadRegionFile(self, decomposed=False):
        """
        Returns a Region File Interface object corresponding to the regions file referenced in the spec file
        """

        #### Load in the region file

        if decomposed:
            regf_name = self.getFilenamePrefix() + "_decomposed.regions"
        else:
            try:
                regf_name = os.path.join(self.project_root, self.spec_data['SETTINGS']['RegionFile'][0])
            except (IndexError, KeyError):
                logging.warning("Region file undefined")
                return None

        logging.info("Loading region file %s..." % regf_name)
        rfi = regions.RegionFileInterface()

        if not rfi.readFile(regf_name):
            if not self.silent:
                logging.error("Could not load region file %s!"  % regf_name)
                if decomposed:
                    logging.error("Are you sure you compiled your specification?")
            return None

        logging.info("Found definitions for %d regions." % len(rfi.regions))

        return rfi

    def loadSpecFile(self, spec_file):
        # Figure out where we should be looking for files, based on the spec file name & location
        self.project_root = os.path.abspath(os.path.dirname(spec_file))
        self.project_basename, ext = os.path.splitext(os.path.basename(spec_file))


        ### Load in the specification file
        logging.info("Loading specification file %s..." % spec_file)
        spec_data = fileMethods.readFromFile(spec_file)

        if spec_data is None:
            logging.warning("Failed to load specification file")
            return None

        try:
            self.specText = '\n'.join(spec_data['SPECIFICATION']['Spec'])
        except KeyError:
            logging.warning("Specification text undefined")

        if 'CompileOptions' in spec_data['SETTINGS']:
            for l in spec_data['SETTINGS']['CompileOptions']:
                if ":" not in l:
                    continue

                k,v = l.split(":", 1)
                if k.strip().lower() == "parser":
                    self.compile_options[k.strip().lower()] = v.strip().lower()
                else:
                    # convert to boolean if not a parser type
                    self.compile_options[k.strip().lower()] = (v.strip().lower() in ['true', 't', '1'])

        return spec_data

    def writeSpecFile(self, filename=None):
        if filename is None:
            # Default to same filename as we loaded from
            filename = os.path.join(self.project_root, self.project_basename + ".spec")
        else:
            # Update our project paths based on the new filename
            self.project_root = os.path.dirname(os.path.abspath(filename))
            self.project_basename, ext = os.path.splitext(os.path.basename(filename))

        data = {}

        data['SPECIFICATION'] = {"Spec": self.specText}

        if self.regionMapping is not None:
            data['SPECIFICATION']['RegionMapping'] = [rname + " = " + ', '.join(rlist) for
                                                      rname, rlist in self.regionMapping.iteritems()]

        data['SETTINGS'] = {"Sensors": [p + ", " + str(int(p in self.enabled_sensors)) for p in self.all_sensors],
                            "Actions": [p + ", " + str(int(p in self.enabled_actuators)) for p in self.all_actuators],
                            "Customs": self.all_customs}

        if self.current_config is not "":
            data['SETTINGS']['CurrentConfigName'] = self.current_config

        data['SETTINGS']['CompileOptions'] = "\n".join(["%s: %s" % (k, str(v)) for k,v in self.compile_options.iteritems()])

        if self.rfi is not None:
            # Save the path to the region file as relative to the spec file
            # FIXME: relpath has case sensitivity problems on OS X
            data['SETTINGS']['RegionFile'] = os.path.normpath(os.path.relpath(self.rfi.filename, self.project_root))

        comments = {"FILE_HEADER": "This is a specification definition file for the LTLMoP toolkit.\n" +
                                   "Format details are described at the beginning of each section below.",
                    "RegionFile": "Relative path of region description file",
                    "Sensors": "List of sensor propositions and their state (enabled = 1, disabled = 0)",
                    "Actions": "List of action propositions and their state (enabled = 1, disabled = 0)",
                    "Customs": "List of custom propositions",
                    "Spec": "Specification in structured English",
                    "RegionMapping": "Mapping between region names and their decomposed counterparts"}

        fileMethods.writeToFile(filename, data, comments)


    def loadProject(self, spec_file):
        """
        Because the spec_file contains references to all other project files, this is all we
        need to know in order to load everything in.
        """

        self.spec_data = self.loadSpecFile(spec_file)

        if self.spec_data is None:
            return False

        try:
            self.current_config = self.spec_data['SETTINGS']['CurrentConfigName'][0]
        except (KeyError, IndexError):
            logging.warning("No experiment configuration defined")

        self.regionMapping = self.loadRegionMapping()
        self.rfi = self.loadRegionFile()
        self.determineEnabledPropositions()

        return True

    def determineEnabledPropositions(self):
        """
        Populate lists ``all_sensors``, ``enabled_sensors``, etc.
        """

        # Figure out what sensors are enabled
        self.all_sensors = []
        self.enabled_sensors = []
        for line in self.spec_data['SETTINGS']['Sensors']:
            sensor, val = line.split(',')
            self.all_sensors.append(sensor.strip())
            if int(val) == 1:
                self.enabled_sensors.append(sensor.strip())

        # Figure out what actuators are enabled
        self.all_actuators = []
        self.enabled_actuators = []
        for line in self.spec_data['SETTINGS']['Actions']:
            act, val = line.split(',')
            self.all_actuators.append(act.strip())
            if int(val) == 1:
                self.enabled_actuators.append(act.strip())

        # Figure out what the custom propositions are
        self.all_customs = self.spec_data['SETTINGS']['Customs']

    def getFilenamePrefix(self):
        """ Returns the full path of most project files, minus the extension.

            For example, if the spec file of this project is ``/home/ltlmop/examples/test/test.spec``
            then this function will return ``/home/ltlmop/examples/test/test``
        """
        return os.path.join(self.project_root, self.project_basename)
<<<<<<< HEAD

    def getStrategyFilename(self):
        """ Returns the full path of the file that should contain the strategy
            for this specification. """

        return self.getFilenamePrefix() + ('.bdd' if self.compile_options["symbolic"] else '.aut')

    def importHandlers(self, all_handler_types=None):
        """
        Figure out which handlers we are going to use, based on the different configurations file settings
        Only one motion/pose/drive/locomotion handler per experiment
        Multiple init/sensor/actuator handlers per experiment, one for each robot (if any)
        Load in specified handlers.  If no list is given, *all* handlers will be loaded.
        Note that the order of loading is important, due to inter-handler dependencies.
        """

        if all_handler_types is None:
            all_handler_types = ['init','pose','locomotionCommand','drive','motionControl','sensor','actuator']

        if self.currentConfig is None:
            logging.error("Could not import handlers because no simulation configuration is defined.")
            return

        self.hsub.importHandlers(self.currentConfig, all_handler_types)

        if 'sensor' in all_handler_types:
            logging.info("Initializing sensor/actuator methods...")

            # initialize all sensor and actuators
            for prop,codes in self.sensor_handler['initializing_handler'].iteritems():
                if prop in self.enabled_sensors:
                    for code in codes:
                        print code
                        eval(code, {'self':self,'initial':True})

            # Figure out our initially true outputs
            init_outputs = []
            for prop in self.currentConfig.initial_truths:
                if prop not in self.enabled_sensors:
                    init_outputs.append(prop)

        if 'sensor' in all_handler_types:
            for prop,codes in self.actuator_handler['initializing_handler'].iteritems():
                if prop in self.enabled_actuators:
                    new_val = prop in init_outputs
                    for code in codes:
                        eval(code, {'self':self,'initial':True,'new_val':new_val})

        logging.debug("(POSE) Initial pose: " + str(self.h_instance['pose'].getPose()))
=======
>>>>>>> 46300a84
<|MERGE_RESOLUTION|>--- conflicted
+++ resolved
@@ -240,7 +240,6 @@
             then this function will return ``/home/ltlmop/examples/test/test``
         """
         return os.path.join(self.project_root, self.project_basename)
-<<<<<<< HEAD
 
     def getStrategyFilename(self):
         """ Returns the full path of the file that should contain the strategy
@@ -248,47 +247,4 @@
 
         return self.getFilenamePrefix() + ('.bdd' if self.compile_options["symbolic"] else '.aut')
 
-    def importHandlers(self, all_handler_types=None):
-        """
-        Figure out which handlers we are going to use, based on the different configurations file settings
-        Only one motion/pose/drive/locomotion handler per experiment
-        Multiple init/sensor/actuator handlers per experiment, one for each robot (if any)
-        Load in specified handlers.  If no list is given, *all* handlers will be loaded.
-        Note that the order of loading is important, due to inter-handler dependencies.
-        """
-
-        if all_handler_types is None:
-            all_handler_types = ['init','pose','locomotionCommand','drive','motionControl','sensor','actuator']
-
-        if self.currentConfig is None:
-            logging.error("Could not import handlers because no simulation configuration is defined.")
-            return
-
-        self.hsub.importHandlers(self.currentConfig, all_handler_types)
-
-        if 'sensor' in all_handler_types:
-            logging.info("Initializing sensor/actuator methods...")
-
-            # initialize all sensor and actuators
-            for prop,codes in self.sensor_handler['initializing_handler'].iteritems():
-                if prop in self.enabled_sensors:
-                    for code in codes:
-                        print code
-                        eval(code, {'self':self,'initial':True})
-
-            # Figure out our initially true outputs
-            init_outputs = []
-            for prop in self.currentConfig.initial_truths:
-                if prop not in self.enabled_sensors:
-                    init_outputs.append(prop)
-
-        if 'sensor' in all_handler_types:
-            for prop,codes in self.actuator_handler['initializing_handler'].iteritems():
-                if prop in self.enabled_actuators:
-                    new_val = prop in init_outputs
-                    for code in codes:
-                        eval(code, {'self':self,'initial':True,'new_val':new_val})
-
-        logging.debug("(POSE) Initial pose: " + str(self.h_instance['pose'].getPose()))
-=======
->>>>>>> 46300a84
+
