--- conflicted
+++ resolved
@@ -660,12 +660,8 @@
                 
             allGuilty = set([item for sublist in guiltyList for item in sublist])
                 
-<<<<<<< HEAD
-            if any(allGuilty):
+            if all(guiltyList):
                 print "unsat core found without topo and init"
-=======
-            if all(guiltyList):
->>>>>>> b548ae0d
                 return allGuilty
             else:
                 depth += len([g for g in allGuilty if g])
