import os, sys
import re
import time, copy
import math
import subprocess
import numpy
<<<<<<< HEAD
import glob
=======
import itertools

from multiprocessing import Pool
>>>>>>> 7b599f19

sys.path.append("lib")

import project
import regions
import parseLP
from createJTLVinput import createLTLfile, createSMVfile, createTopologyFragment
from parseEnglishToLTL import bitEncoding, replaceRegionName
import fsa
from copy import deepcopy
from coreUtils import *

# Hack needed to ensure there's only one
_SLURP_SPEC_GENERATOR = None


class SpecCompiler(object):
    def __init__(self, spec_filename=None):
        self.proj = project.Project()

        if spec_filename is not None:
            self.loadSpec(spec_filename)

    def loadSpec(self,spec_filename):
        """
        Load the project object
        """
        self.proj.loadProject(spec_filename)

        # Check to make sure this project is complete
        if self.proj.rfi is None:
            print "ERROR: Please define regions before compiling."
            return
    
        # Remove comments
        self.specText = re.sub(r"#.*$", "", self.proj.specText, flags=re.MULTILINE)

        if self.specText.strip() == "":
            print "ERROR: Please write a specification before compiling."
            return

    def loadSimpleSpec(self,text="", regionList=[], sensors=[], actuators=[], customs=[], adj=[], outputfile=""):
        """
        Load a simple spec given by the arguments without reading from a spec file
        
        For Slurp

        region, sensors, actuators, customs are lists of strings representing props
        adj is a list of tuples [(region1,region2),...]
        """

        if outputfile == "":
            print "need to specify output filename"
            return

        self.proj.compile_options['decompose'] = False
        self.proj.project_root = os.path.abspath(os.path.dirname(os.path.expanduser(outputfile)))
        self.proj.project_basename, ext = os.path.splitext(os.path.basename(outputfile))
        self.proj.specText=text
        # construct a list of region objects with given names
        self.proj.rfi = regions.RegionFileInterface()
        for rname in regionList:
            self.proj.rfi.regions.append(regions.Region(name=rname))

        self.proj.enabled_sensors = sensors
        self.proj.enabled_actuators = actuators
        self.proj.all_customs = customs

        # construct adjacency matrix
        self.proj.rfi.transitions= [[[] for j in range(len(self.proj.rfi.regions))] for i in range(len(self.proj.rfi.regions))]
        for tran in adj:
            idx0 = self.proj.rfi.indexOfRegionWithName(tran[0])
            idx1 = self.proj.rfi.indexOfRegionWithName(tran[1])
            self.proj.rfi.transitions[idx0][idx1] = [(0,0)] # fake trans face
            self.proj.rfi.transitions[idx1][idx0] = [(0,0)]

    def _decompose(self):
        self.parser = parseLP.parseLP()
        self.parser.main(self.proj.getFilenamePrefix() + ".spec")

        # Remove all references to any obstacle regions at this point
        for r in self.proj.rfi.regions:
            if r.isObstacle:
                # Delete corresponding decomposed regions
                for sub_r in self.parser.proj.regionMapping[r.name]:
                    del self.parser.proj.rfi.regions[self.parser.proj.rfi.indexOfRegionWithName(sub_r)]

                    # Remove decomposed region from any overlapping mappings
                    for k,v in self.parser.proj.regionMapping.iteritems(): 
                        if k == r.name: continue
                        if sub_r in v:
                            v.remove(sub_r)

                # Remove mapping for the obstacle region
                del self.parser.proj.regionMapping[r.name]

        #self.proj.rfi.regions = filter(lambda r: not (r.isObstacle or r.name == "boundary"), self.proj.rfi.regions)
                    
        # save the regions into new region file
        filename = self.proj.getFilenamePrefix() + '_decomposed.regions'
        self.parser.proj.rfi.recalcAdjacency()
        self.parser.proj.rfi.writeFile(filename)


        self.proj.regionMapping = self.parser.proj.regionMapping
        self.proj.writeSpecFile()
        
    def _writeSMVFile(self):
        if self.proj.compile_options["decompose"]:
            numRegions = len(self.parser.proj.rfi.regions)
        else:
            numRegions = len(self.proj.rfi.regions)
        sensorList = self.proj.enabled_sensors
        robotPropList = self.proj.enabled_actuators + self.proj.all_customs + self.proj.internal_props

        createSMVfile(self.proj.getFilenamePrefix(), numRegions, sensorList, robotPropList)

    def _writeLTLFile(self):

        self.LTL2SpecLineNumber = None

        #regionList = [r.name for r in self.parser.proj.rfi.regions]
        regionList = [r.name for r in self.proj.rfi.regions]
        sensorList = copy.deepcopy(self.proj.enabled_sensors)
        robotPropList = self.proj.enabled_actuators + self.proj.all_customs
        
        text = self.proj.specText

        response = None

        # Create LTL using selected parser
        # TODO: rename decomposition object to something other than 'parser'
        if self.proj.compile_options["parser"] == "slurp":
            # Hack: We need to make sure there's only one of these
            global _SLURP_SPEC_GENERATOR
            
            # Make a new specgenerator and have it process the text
            if not _SLURP_SPEC_GENERATOR:
                # Add SLURP to path for import
                p = os.path.dirname(os.path.abspath(__file__))
                sys.path.append(os.path.join(p, "..", "etc", "SLURP"))
                from ltlbroom.specgeneration import SpecGenerator
                _SLURP_SPEC_GENERATOR = SpecGenerator()
            
            # Filter out regions it shouldn't know about
            filtered_regions = [region.name for region in self.proj.rfi.regions 
                                if not (region.isObstacle or region.name.lower() == "boundary")]
            LTLspec_env, LTLspec_sys, self.proj.internal_props, internal_sensors, responses, traceback = \
                _SLURP_SPEC_GENERATOR.generate(text, sensorList, filtered_regions, robotPropList,
                                               self.proj.currentConfig.region_tags)

            oldspec_env = LTLspec_env
            oldspec_sys = LTLspec_sys
 
            for ln, response in enumerate(responses):
                if not response:
                    print "WARNING: Could not parse the sentence in line {0}".format(ln)

            # Abort compilation if there were any errors
            if not all(responses):
                return None, responses
        
            # Add in the sensors so they go into the SMV and spec files
            for s in internal_sensors:
                if s not in sensorList:
                    sensorList.append(s)
                    self.proj.all_sensors.append(s)
                    self.proj.enabled_sensors.append(s)                    

            # Conjoin all the spec chunks
            LTLspec_env = '\t\t' + ' & \n\t\t'.join(LTLspec_env)
            LTLspec_sys = '\t\t' + ' & \n\t\t'.join(LTLspec_sys)
            
            if self.proj.compile_options["decompose"]:
                # substitute decomposed region names
                for r in self.proj.rfi.regions:
                    if not (r.isObstacle or r.name.lower() == "boundary"):
                        LTLspec_env = re.sub('\\bs\.' + r.name + '\\b', "("+' | '.join(["s."+x for x in self.parser.proj.regionMapping[r.name]])+")", LTLspec_env)
                        LTLspec_env = re.sub('\\be\.' + r.name + '\\b', "("+' | '.join(["e."+x for x in self.parser.proj.regionMapping[r.name]])+")", LTLspec_env)
                        LTLspec_sys = re.sub('\\bs\.' + r.name + '\\b', "("+' | '.join(["s."+x for x in self.parser.proj.regionMapping[r.name]])+")", LTLspec_sys)
                        LTLspec_sys = re.sub('\\be\.' + r.name + '\\b', "("+' | '.join(["e."+x for x in self.parser.proj.regionMapping[r.name]])+")", LTLspec_sys)

            response = responses

        elif self.proj.compile_options["parser"] == "ltl":
            # delete comments
            text = re.sub(r"#.*$", "", text, flags=re.MULTILINE)

            # split into env and sys parts (by looking for a line of just dashes in between)
            LTLspec_env, LTLspec_sys = re.split(r"^\s*-+\s*$", text, maxsplit=1, flags=re.MULTILINE)

            # split into subformulas
            LTLspec_env = re.split(r"(?:[ \t]*[\n\r][ \t]*)+", LTLspec_env)
            LTLspec_sys = re.split(r"(?:[ \t]*[\n\r][ \t]*)+", LTLspec_sys)

            # remove any empty initial entries (HACK?)
            while '' in LTLspec_env:
                LTLspec_env.remove('')
            while '' in LTLspec_sys:
                LTLspec_sys.remove('')

            print LTLspec_env
            print LTLspec_sys

            # automatically conjoin all the subformulas
            LTLspec_env = '\t\t' + ' & \n\t\t'.join(LTLspec_env)
            LTLspec_sys = '\t\t' + ' & \n\t\t'.join(LTLspec_sys)

            # substitute decomposed region 
            for r in self.proj.rfi.regions:
                if not (r.isObstacle or r.name.lower() == "boundary"):
                    LTLspec_env = re.sub('\\b' + r.name + '\\b', "("+' | '.join(["s."+x for x in self.parser.proj.regionMapping[r.name]])+")", LTLspec_env)
                    LTLspec_sys = re.sub('\\b' + r.name + '\\b', "("+' | '.join(["s."+x for x in self.parser.proj.regionMapping[r.name]])+")", LTLspec_sys)

            traceback = [] # HACK: needs to be something other than None
        elif self.proj.compile_options["parser"] == "structured":
            import parseEnglishToLTL

            # substitute decomposed region 
            for r in self.proj.rfi.regions:
                if not (r.isObstacle or r.name.lower() == "boundary"):
                    text = re.sub('\\b' + r.name + '\\b', "("+' | '.join(["s."+x for x in self.parser.proj.regionMapping[r.name]])+")", text)

            regionList = ["s."+x.name for x in self.parser.proj.rfi.regions]

            spec, traceback, failed, self.LTL2SpecLineNumber = parseEnglishToLTL.writeSpec(text, sensorList, regionList, robotPropList)

            # Abort compilation if there were any errors
            if failed:
                return None

            LTLspec_env = spec["EnvInit"] + spec["EnvTrans"] + spec["EnvGoals"]
            LTLspec_sys = spec["SysInit"] + spec["SysTrans"] + spec["SysGoals"]

            # HACK: account for the []<>TRUE goal we are adding
            traceback['SysGoals'].insert(0, None)
        else:
            print "Parser type '{0}' not currently supported".format(self.proj.compile_options["parser"])
            return None


        regNum = len(regionList)                                                         
        regList = map(lambda i: "bit"+str(i), range(0,int(numpy.ceil(numpy.log2(regNum)))))
        self.propList = sensorList + robotPropList + regList + self.proj.internal_props


        # Prepend "e." or "s." to propositions for JTLV
        for i, sensor in enumerate(sensorList):
            text = re.sub("\\b"+sensor+"\\b", "e." + sensor, text)
            sensorList[i] = "e." + sensorList[i]

        for i, prop in enumerate(robotPropList):
            text = re.sub("\\b"+prop+"\\b", "s." + prop, text)
            robotPropList[i] = "s." + robotPropList[i]

        regionList = [x.name for x in self.parser.proj.rfi.regions]

        # Define the number of bits needed to encode the regions
        numBits = int(math.ceil(math.log(len(regionList),2)))

        # creating the region bit encoding
        bitEncode = bitEncoding(len(regionList),numBits)
        currBitEnc = bitEncode['current']
        nextBitEnc = bitEncode['next']

        # switch to bit encodings for regions
        LTLspec_env = replaceRegionName(LTLspec_env, bitEncode, regionList)
        LTLspec_sys = replaceRegionName(LTLspec_sys, bitEncode, regionList)
    
        if self.LTL2SpecLineNumber is not None:
            for k in self.LTL2SpecLineNumber.keys():
                new_k = replaceRegionName(k, bitEncode, regionList)
                if new_k != k:
                    self.LTL2SpecLineNumber[new_k] = self.LTL2SpecLineNumber[k]
                    del self.LTL2SpecLineNumber[k]

        if self.proj.compile_options["decompose"]:
            adjData = self.parser.proj.rfi.transitions
        else:
            adjData = self.proj.rfi.transitions

        ##############################################################################
        ######### BEGIN HACK: generate env topology info for follow scenario #########
        ##############################################################################

        # taken from createJTLVInput

        env_topology = []
        # The topological relation (adjacency)
        for Origin in range(len(adjData)):
            # from region i we can stay in region i
            env_topology.append('\t\t\t []( (')
            env_topology.append(currBitEnc[Origin])
            env_topology.append(') -> ( (')
            env_topology.append(nextBitEnc[Origin])
            env_topology.append(')')
            
            for dest in range(len(adjData)):
                if adjData[Origin][dest]:
                    # not empty, hence there is a transition
                    env_topology.append('\n\t\t\t\t\t\t\t\t\t| (')
                    env_topology.append(nextBitEnc[dest])
                    env_topology.append(') ')

            # closing this region
            env_topology.append(' ) ) & \n ')

        env_topology = ''.join(env_topology).replace("s.bit", "e.sbit")
        
        # Setting the system initial formula to allow only valid
        #  region encoding. This may be redundent if an initial region is
        #  specified, but it is here to ensure the system cannot start from
        #  an invalid encoding
        initreg_formula = '\t\t\t( ' + currBitEnc[0] + ' \n'
        for regionInd in range(1,len(currBitEnc)):
            initreg_formula = initreg_formula + '\t\t\t\t | ' + currBitEnc[regionInd] + '\n'
        initreg_formula = initreg_formula + '\t\t\t) \n'
        initreg_formula = initreg_formula.replace("s.bit", "e.sbit")

        if "FOLLOW_SENSOR_CONSTRAINTS" in LTLspec_env:
            sensorBits = ["sbit{0}".format(n) for n in range(0,numBits)]
            for p in sensorBits:
                if p not in self.proj.enabled_sensors:
                    self.proj.enabled_sensors.append(p)
                if p not in self.proj.all_sensors:   
                    self.proj.all_sensors.append(p)

        LTLspec_env = LTLspec_env.replace("FOLLOW_SENSOR_CONSTRAINTS", env_topology + initreg_formula)

        ##############################################################################
        #################################### END HACK ################################
        ##############################################################################

        # Store some data needed for later analysis
        self.spec = self.splitSpecIntoComponents(LTLspec_env, LTLspec_sys)
        self.spec['Topo'] = createTopologyFragment(adjData)

        createLTLfile(self.proj.getFilenamePrefix(), sensorList, robotPropList, adjData, LTLspec_env, LTLspec_sys)
        
        if self.proj.compile_options["parser"] == "slurp":
            self.reversemapping = {self.postprocessLTL(line,sensorList,robotPropList).strip():line.strip() for line in oldspec_env + oldspec_sys}
            self.reversemapping[self.spec['Topo'].replace("\n","").replace("\t","").lstrip().rstrip("\n\t &")] = "TOPOLOGY"

        #for k,v in self.reversemapping.iteritems():
        #    print "{!r}:{!r}".format(k,v)        

        return self.spec, traceback, response
    
    def postprocessLTL(self, text, sensorList, robotPropList):
        # TODO: make everything use this
        if self.proj.compile_options["decompose"]:
            # substitute decomposed region names
            for r in self.proj.rfi.regions:
                if not (r.isObstacle or r.name.lower() == "boundary"):
                    text = re.sub('\\bs\.' + r.name + '\\b', "("+' | '.join(["s."+x for x in self.parser.proj.regionMapping[r.name]])+")", text)
                    text = re.sub('\\be\.' + r.name + '\\b', "("+' | '.join(["e."+x for x in self.parser.proj.regionMapping[r.name]])+")", text)

        # Prepend "e." or "s." to propositions for JTLV
        for i, sensor in enumerate(sensorList):
            text = re.sub("\\b"+sensor+"\\b", "e." + sensor, text)
            sensorList[i] = "e." + sensorList[i]

        for i, prop in enumerate(robotPropList):
            text = re.sub("\\b"+prop+"\\b", "s." + prop, text)
            robotPropList[i] = "s." + robotPropList[i]

        regionList = [x.name for x in self.parser.proj.rfi.regions]

        # Define the number of bits needed to encode the regions
        numBits = int(math.ceil(math.log(len(regionList),2)))

        # creating the region bit encoding
        bitEncode = bitEncoding(len(regionList),numBits)
        currBitEnc = bitEncode['current']
        nextBitEnc = bitEncode['next']

        # switch to bit encodings for regions
        text = replaceRegionName(text, bitEncode, regionList)

        return text
    
    def splitSpecIntoComponents(self, env, sys):
        spec = {}

        for agent, text in (("env", env), ("sys", sys)):
            for line in text.split("\n"):
                if line.strip() == '': continue

                if "[]<>" in line: 
                    linetype = "goals"
                elif "[]" in line:
                    linetype = "trans"
                else:
                    linetype = "init"

                key = agent.title()+linetype.title()
                if key not in spec:
                    spec[key] = ""

                spec[key] += line + "\n"

        return spec
        
    def _checkForEmptyGaits(self):
        from simulator.ode.ckbot import CKBotLib

        # Initialize gait library
        self.library = CKBotLib.CKBotLib()

        err = 0
        libs = self.library
        libs.readLibe()
		# Check that each individual trait has a corresponding config-gait pair
        robotPropList = self.proj.enabled_actuators + self.proj.all_customs
        for act in robotPropList:
            act = act.strip("u's.")
            if act[0] == "T":
                act = act.strip("T_")
                #print act
                words = act.split("_and_")
                #print words
                config = libs.findGait(words)
                #print config
                if type(config) == type(None):
                    err_message = "WARNING: No config-gait pair for actuator T_" + act + "\n"
                    print err_message
                    err = 1

    def _getGROneCommand(self, module):
        # Check that GROneMain, etc. is compiled
        if not os.path.exists(os.path.join(self.proj.ltlmop_root,"etc","jtlv","GROne","GROneMain.class")):
            print "Please compile the synthesis Java code first.  For instructions, see etc/jtlv/JTLV_INSTRUCTIONS."
            # TODO: automatically compile for the user
            return None

        # Windows uses a different delimiter for the java classpath
        if os.name == "nt":
            delim = ";"
        else:
            delim = ":"

        classpath = delim.join([os.path.join(self.proj.ltlmop_root, "etc", "jtlv", "jtlv-prompt1.4.0.jar"), os.path.join(self.proj.ltlmop_root, "etc", "jtlv", "GROne")])

        cmd = ["java", "-ea", "-Xmx512m", "-cp", classpath, module, self.proj.getFilenamePrefix() + ".smv", self.proj.getFilenamePrefix() + ".ltl"]

        return cmd

    def _analyze(self):
        cmd = self._getGROneCommand("GROneDebug")
        if cmd is None:
            return (False, False, [], "")

        subp = subprocess.Popen(cmd, stdout=subprocess.PIPE, stderr=subprocess.STDOUT, close_fds=False)

        # TODO: Make this output live
        while subp.poll():
            time.sleep(0.1)

        realizable = False    
        unsat = False
        nonTrivial = False

        output = ""
        to_highlight = []
        for dline in subp.stdout:
            output += dline
            if "Specification is realizable" in dline:   
                realizable = True            
            
            ### Highlight sentences corresponding to identified errors ###

            # System unsatisfiability
            elif "System initial condition is unsatisfiable." in dline:
                to_highlight.append(("sys", "init"))
            elif "System transition relation is unsatisfiable." in dline:
                to_highlight.append(("sys", "trans"))
            elif "System highlighted goal(s) unsatisfiable" in dline:
                for l in (dline.strip()).split()[-1:]:
                    to_highlight.append(("sys", "goals", int(l)))
            elif "System highlighted goal(s) inconsistent with transition relation" in dline:
                to_highlight.append(("sys", "trans"))
                to_highlight.append(("sys", "init"))
                for l in (dline.strip()).split()[-1:]:
                    to_highlight.append(("sys", "goals", int(l)))
            elif "System initial condition inconsistent with transition relation" in dline:
                to_highlight.append(("sys", "init"))
                to_highlight.append(("sys", "trans"))
           
            # Environment unsatisfiability
            elif "Environment initial condition is unsatisfiable." in dline:
                to_highlight.append(("env", "init"))
            elif "Environment transition relation is unsatisfiable." in dline:
                to_highlight.append(("env", "trans"))
            elif "Environment highlighted goal(s) unsatisfiable" in dline:
                for l in (dline.strip()).split()[-1:]:
                    to_highlight.append(("env", "goals", int(l)))
            elif "Environment highlighted goal(s) inconsistent with transition relation" in dline:
                to_highlight.append(("env", "init"))
                to_highlight.append(("env", "trans"))
                for l in (dline.strip()).split()[-1:]:
                    to_highlight.append(("env", "goals", int(l)))
            elif "Environment initial condition inconsistent with transition relation" in dline:
                to_highlight.append(("env", "init"))
                to_highlight.append(("env", "trans"))
           
        
            # System unrealizability
            elif "System is unrealizable because the environment can force a safety violation" in dline:
                to_highlight.append(("sys", "trans"))
                to_highlight.append(("sys", "init"))
            elif "System highlighted goal(s) unrealizable" in dline:
                to_highlight.append(("sys", "trans"))
                to_highlight.append(("sys", "init"))
                for l in (dline.strip()).split()[-1:]:
                    to_highlight.append(("sys", "goals", int(l)))
            
            # Environment unrealizability
            elif "Environment is unrealizable because the system can force a safety violation" in dline:
                to_highlight.append(("env", "trans"))
            elif "Environment highlighted goal(s) unrealizable" in dline:
                to_highlight.append(("env", "trans"))
                for l in (dline.strip()).split()[-1:]:
                    to_highlight.append(("env", "goals", int(l)))
                    
            if "unsatisfiable" in dline or "inconsistent" in dline :
                unsat = True

        # check for trivial initial-state automaton with no transitions
        if realizable:           
            proj_copy = deepcopy(self.proj)
            proj_copy.rfi = self.parser.proj.rfi
            proj_copy.sensor_handler = None
            proj_copy.actuator_handler = None
            proj_copy.h_instance = None
    
            aut = fsa.Automaton(proj_copy)
    
            aut.loadFile(self.proj.getFilenamePrefix()+".aut", self.proj.enabled_sensors, self.proj.enabled_actuators, self.proj.all_customs)        
            
            nonTrivial = any([s.transitions != [] for s in aut.states])

        subp.stdout.close()
        
        return (realizable, unsat, nonTrivial, to_highlight, output)
    
    
    def _coreFinding(self, to_highlight, unsat):
        #find number of states in automaton/counter for unsat/unreal core max unrolling depth ("recurrence diameter")
        proj_copy = deepcopy(self.proj)
        proj_copy.rfi = self.parser.proj.rfi
        proj_copy.sensor_handler = None
        proj_copy.actuator_handler = None
        proj_copy.h_instance = None
    
        aut = fsa.Automaton(proj_copy)
        aut.loadFile(self.proj.getFilenamePrefix()+".aut", self.proj.enabled_sensors, self.proj.enabled_actuators, self.proj.all_customs)        
        numStates = len(aut.states)
        
#        regionList = [r.name for r in self.parser.proj.rfi.regions]
#        robotPropList = self.proj.enabled_actuators + self.proj.all_customs
#        regList = map(lambda i: "bit"+str(i), range(0,int(numpy.ceil(numpy.log2(len(regionList))))))
        
#        numStates = 2**len(regList + robotPropList)
        
        
        if unsat:
            guilty = self.findCoresUnsat(to_highlight,numStates)#returns LTL  
        else:
            guilty = self.findCoresUnsat(to_highlight,numStates)#returns LTL   
        return guilty
        
        
        
    
    def findCoresUnsat(self,to_highlight,maxDepth):
        #get conjuncts to be minimized
        conjuncts, isTrans = self.getGuiltyConjuncts(to_highlight)
        if conjuncts!=[]:
            depth = 1
            output = ""
            
            mapping, trans, goals = conjunctsToCNF(conjuncts, isTrans, self.propList,self.proj.getFilenamePrefix()+".cnf",maxDepth)
            
            
            def duplicateGoals(g, d):
                dg = map(lambda x: ' '.join(map(lambda y: str(cmp(int(y),0)*(abs(int(y))+len(self.propList)*(d-1))), x.split(' '))) + '\n', g)
                return dg
            
            
<<<<<<< HEAD
            #print maxDepth
            #print mapping
            #print cnfIndices

            #get contributing conjuncts from CNF indices
            guilty = cnfToConjuncts(cnfIndices, mapping)
            return guilty
        
        
    def findCoresUnreal(self,to_highlight,maxDepth):
        #get conjuncts to be minimized
        conjuncts, isTrans = self.getGuiltyConjuncts(to_highlight)
        
        
        if conjuncts!=[]:
            depth = 1
            output = ""
=======
            dupGoals = map(lambda x: duplicateGoals(goals, x), range(1,maxDepth+2))
>>>>>>> 7b599f19
            
            allCnfs = map(lambda x: trans + x, dupGoals)
            
            pool = Pool(processes=len(allCnfs))
            
            
            cmd = self._getPicosatCommand() 
            numProps = len(self.propList)
                      
            print "STARTING PICO MAP"
            
            guiltyIndsList = pool.map(findGuiltyClauseIndsWrapper, itertools.izip(itertools.repeat(cmd),range(1,len(allCnfs)+1), itertools.repeat(numProps), allCnfs, itertools.repeat(mapping)))
            #allGuilty = map((lambda (depth, cnfs): self.guiltyParallel(depth+1, cnfs, mapping)), list(enumerate(allCnfs)))
            print "ENDING PICO MAP"
            
            allIndices = set([item for sublist in guiltyIndsList for item in sublist])
            
            #get contributing conjuncts from CNF indices            
            guilty = cnfToConjuncts(allIndices, mapping)
            return guilty
    
          
        
                
    
        
    def findCoresUnreal(self,to_highlight,maxDepth):
        #get conjuncts to be minimized
        return self.findCoresUnsat(to_highlight, maxDepth)
        
        
    def _getPicosatCommand(self):
        # look for picosat

        paths = glob.glob(os.path.join(self.proj.ltlmop_root,"lib","cores","picosat-*"))
        if len(paths) == 0:
            print "Where is your sat solver? We use Picosat."
            # TODO: automatically compile for the user
            return None
        else:
            print "Found Picosat in " + paths[0]

<<<<<<< HEAD
        if os.name == "nt":
            cmd = os.path.join(paths[0],"picomus.exe ") + self.proj.getFilenamePrefix() + ".cnf"
        else:
            cmd = [os.path.join(paths[0],"picomus"), self.proj.getFilenamePrefix() + ".cnf"]
=======
        classpath = os.path.join(self.proj.ltlmop_root, "lib","cores","picosat-951")

        #cmd = os.path.join(classpath,"picomus.exe ")+ self.proj.getFilenamePrefix() + ".cnf"
        cmd = os.path.join(classpath,"picomus.exe ")
        
>>>>>>> 7b599f19

        return cmd
    
    def getGuiltyConjuncts(self, to_highlight):  
        #inverse dictionary for goal lookups
        #ivd=dict([(v,k) for (k,v) in self.LTL2LineNo.items()])
        isTrans = {}
        topoCs=self.spec['Topo'].replace('\n','')
        topoCs = topoCs.replace('\t','')
        isTrans[topoCs] = True
        
        conjuncts = [topoCs]
        
        for h_item in to_highlight:
            tb_key = h_item[0].title() + h_item[1].title()

            newCs = []
            if h_item[1] == "goals":
                #special treatment for goals: (1) we already know which one to highlight, and (2) we need to check both tenses
                #TODO: separate out the check for present and future tense -- what if you have to toggle but can still do so infinitely often?
                #newCs = ivd[self.traceback[tb_key][h_item[2]]].split('\n')                 
                goals = ["[]<>(TRUE)"] + self.spec[tb_key].split('\n')
                newCs = [goals[h_item[2]]]
                newCsOld = newCs
                """for p in self.propList:
                    old = ''+str(p)
                    new = 'next('+str(p)+')'
                    newCs = map(lambda s: s.replace(old,new), newCs) 
                """                           
                newCs.extend(newCsOld)
            else:
                newCs = self.spec[tb_key].split('\n')
                #newCs = [k.split('\n') for k,v in self.LTL2LineNo.iteritems() if v in self.traceback[tb_key]]
                #newCs = [item for sublist in newCs for item in sublist]                
            for clause in newCs:
                #need to mark trans lines because they do not always contain [] because of line breaks
                if h_item[1] == "trans":
                    isTrans[clause] = 1                    
                else:
                    isTrans[clause] = 0  
            conjuncts = conjuncts + newCs 

<<<<<<< HEAD
        
=======
            
>>>>>>> 7b599f19
        return conjuncts, isTrans

    def _synthesize(self, with_safety_aut=False):
        cmd = self._getGROneCommand("GROneMain")
        if cmd is None:
            return (False, False, "")

        if with_safety_aut:    # Generally used for Mopsy
            cmd.append("--safety")

        if self.proj.compile_options["fastslow"]:
            cmd.append("--fastslow")

        subp = subprocess.Popen(cmd, stdout=subprocess.PIPE, stderr=subprocess.STDOUT, close_fds=False)
        
        # TODO: Make this output live
        while subp.poll():
            time.sleep(0.1)

        realizable = False
        realizableFS = False

        output = ""
        for line in subp.stdout:
            output += line
            if "Specification is realizable" in line:
                realizable = True
            if "Specification is realizable with slow and fast actions" in line:
                realizableFS = True
               
        subp.stdout.close()

        return (realizable, realizableFS, output)

    def compile(self, with_safety_aut=False):
        if self.proj.compile_options["decompose"]:
            print "--> Decomposing..."
            self._decompose()
        print "--> Writing LTL file..."
        spec, tb, resp = self._writeLTLFile()
        print "--> Writing SMV file..."
        self._writeSMVFile()

        if tb is None:
            print "ERROR: Compilation aborted"
            return 

        #self._checkForEmptyGaits()
        print "--> Synthesizing..."
        return self._synthesize(with_safety_aut)
<|MERGE_RESOLUTION|>--- conflicted
+++ resolved
@@ -4,13 +4,10 @@
 import math
 import subprocess
 import numpy
-<<<<<<< HEAD
+import itertools
 import glob
-=======
-import itertools
 
 from multiprocessing import Pool
->>>>>>> 7b599f19
 
 sys.path.append("lib")
 
@@ -600,27 +597,7 @@
                 return dg
             
             
-<<<<<<< HEAD
-            #print maxDepth
-            #print mapping
-            #print cnfIndices
-
-            #get contributing conjuncts from CNF indices
-            guilty = cnfToConjuncts(cnfIndices, mapping)
-            return guilty
-        
-        
-    def findCoresUnreal(self,to_highlight,maxDepth):
-        #get conjuncts to be minimized
-        conjuncts, isTrans = self.getGuiltyConjuncts(to_highlight)
-        
-        
-        if conjuncts!=[]:
-            depth = 1
-            output = ""
-=======
             dupGoals = map(lambda x: duplicateGoals(goals, x), range(1,maxDepth+2))
->>>>>>> 7b599f19
             
             allCnfs = map(lambda x: trans + x, dupGoals)
             
@@ -663,18 +640,10 @@
         else:
             print "Found Picosat in " + paths[0]
 
-<<<<<<< HEAD
         if os.name == "nt":
-            cmd = os.path.join(paths[0],"picomus.exe ") + self.proj.getFilenamePrefix() + ".cnf"
+            cmd = os.path.join(paths[0],"picomus.exe")
         else:
-            cmd = [os.path.join(paths[0],"picomus"), self.proj.getFilenamePrefix() + ".cnf"]
-=======
-        classpath = os.path.join(self.proj.ltlmop_root, "lib","cores","picosat-951")
-
-        #cmd = os.path.join(classpath,"picomus.exe ")+ self.proj.getFilenamePrefix() + ".cnf"
-        cmd = os.path.join(classpath,"picomus.exe ")
-        
->>>>>>> 7b599f19
+            cmd = [os.path.join(paths[0],"picomus")]
 
         return cmd
     
@@ -717,11 +686,7 @@
                     isTrans[clause] = 0  
             conjuncts = conjuncts + newCs 
 
-<<<<<<< HEAD
-        
-=======
-            
->>>>>>> 7b599f19
+            
         return conjuncts, isTrans
 
     def _synthesize(self, with_safety_aut=False):
