import os, sys
import re
import time
import math
import subprocess
import numpy
import itertools
import glob

from multiprocessing import Pool

sys.path.append("lib")
sys.path.append(os.path.join("lib","cores"))

import project
import regions
import parseLP
from createJTLVinput import createLTLfile, createSMVfile, createTopologyFragment, createInitialRegionFragment
from parseEnglishToLTL import bitEncoding, replaceRegionName, createStayFormula
import fsa
from copy import deepcopy
from coreUtils import *

# Hack needed to ensure there's only one
_SLURP_SPEC_GENERATOR = None


class SpecCompiler(object):
    def __init__(self, spec_filename=None):
        self.proj = project.Project()

        if spec_filename is not None:
            self.loadSpec(spec_filename)

    def loadSpec(self,spec_filename):
        """
        Load the project object
        """
        self.proj.loadProject(spec_filename)

        # Check to make sure this project is complete
        if self.proj.rfi is None:
            print "ERROR: Please define regions before compiling."
            return
    
        # Remove comments
        self.specText = re.sub(r"#.*$", "", self.proj.specText, flags=re.MULTILINE)

        if self.specText.strip() == "":
            print "ERROR: Please write a specification before compiling."
            return

    def loadSimpleSpec(self,text="", regionList=[], sensors=[], actuators=[], customs=[], adj=[], outputfile=""):
        """
        Load a simple spec given by the arguments without reading from a spec file
        
        For Slurp

        region, sensors, actuators, customs are lists of strings representing props
        adj is a list of tuples [(region1,region2),...]
        """

        if outputfile == "":
            print "need to specify output filename"
            return

        self.proj.compile_options['decompose'] = False
        self.proj.project_root = os.path.abspath(os.path.dirname(os.path.expanduser(outputfile)))
        self.proj.project_basename, ext = os.path.splitext(os.path.basename(outputfile))
        self.proj.specText=text
        # construct a list of region objects with given names
        self.proj.rfi = regions.RegionFileInterface()
        for rname in regionList:
            self.proj.rfi.regions.append(regions.Region(name=rname))

        self.proj.enabled_sensors = sensors
        self.proj.enabled_actuators = actuators
        self.proj.all_customs = customs

        # construct adjacency matrix
        self.proj.rfi.transitions= [[[] for j in range(len(self.proj.rfi.regions))] for i in range(len(self.proj.rfi.regions))]
        for tran in adj:
            idx0 = self.proj.rfi.indexOfRegionWithName(tran[0])
            idx1 = self.proj.rfi.indexOfRegionWithName(tran[1])
            self.proj.rfi.transitions[idx0][idx1] = [(0,0)] # fake trans face
            self.proj.rfi.transitions[idx1][idx0] = [(0,0)]

    def _decompose(self):
        self.parser = parseLP.parseLP()
        self.parser.main(self.proj.getFilenamePrefix() + ".spec")

        # Remove all references to any obstacle regions at this point
        for r in self.proj.rfi.regions:
            if r.isObstacle:
                # Delete corresponding decomposed regions
                for sub_r in self.parser.proj.regionMapping[r.name]:
                    del self.parser.proj.rfi.regions[self.parser.proj.rfi.indexOfRegionWithName(sub_r)]

                    # Remove decomposed region from any overlapping mappings
                    for k,v in self.parser.proj.regionMapping.iteritems(): 
                        if k == r.name: continue
                        if sub_r in v:
                            v.remove(sub_r)

                # Remove mapping for the obstacle region
                del self.parser.proj.regionMapping[r.name]

        #self.proj.rfi.regions = filter(lambda r: not (r.isObstacle or r.name == "boundary"), self.proj.rfi.regions)
                    
        # save the regions into new region file
        filename = self.proj.getFilenamePrefix() + '_decomposed.regions'
        self.parser.proj.rfi.recalcAdjacency()
        self.parser.proj.rfi.writeFile(filename)


        self.proj.regionMapping = self.parser.proj.regionMapping
        self.proj.writeSpecFile()
        
    def _writeSMVFile(self):
        if self.proj.compile_options["decompose"]:
            numRegions = len(self.parser.proj.rfi.regions)
        else:
            numRegions = len(self.proj.rfi.regions)
        sensorList = self.proj.enabled_sensors
        robotPropList = self.proj.enabled_actuators + self.proj.all_customs + self.proj.internal_props

        # Add in regions as robot outputs
        if self.proj.compile_options["use_region_bit_encoding"]:
            robotPropList.extend(["bit"+str(i) for i in range(0,int(numpy.ceil(numpy.log2(numRegions))))])
        else:
            robotPropList.extend([r.name for r in self.parser.proj.rfi.regions])

        self.propList = sensorList + robotPropList
        
        createSMVfile(self.proj.getFilenamePrefix(), sensorList, robotPropList)

    def _writeLTLFile(self):

        self.LTL2SpecLineNumber = None

        #regionList = [r.name for r in self.parser.proj.rfi.regions]
        regionList = [r.name for r in self.proj.rfi.regions]
        sensorList = deepcopy(self.proj.enabled_sensors)
        robotPropList = self.proj.enabled_actuators + self.proj.all_customs
        
        text = self.proj.specText

        response = None

        # Create LTL using selected parser
        # TODO: rename decomposition object to something other than 'parser'
        if self.proj.compile_options["parser"] == "slurp":
            # default to no region tags if no simconfig is defined, so we can compile without
            if self.proj.currentConfig is None:
                region_tags = {}
            else:
                region_tags = self.proj.currentConfig.region_tags
 
            # Hack: We need to make sure there's only one of these
            global _SLURP_SPEC_GENERATOR
            
            # Make a new specgenerator and have it process the text
            if not _SLURP_SPEC_GENERATOR:
                # Add SLURP to path for import
                p = os.path.dirname(os.path.abspath(__file__))
                sys.path.append(os.path.join(p, "..", "etc", "SLURP"))
                from ltlbroom.specgeneration import SpecGenerator
                _SLURP_SPEC_GENERATOR = SpecGenerator()
            
            # Filter out regions it shouldn't know about
            filtered_regions = [region.name for region in self.proj.rfi.regions 
                                if not (region.isObstacle or region.name.lower() == "boundary")]
            LTLspec_env, LTLspec_sys, self.proj.internal_props, internal_sensors, results, responses, traceback = \
                _SLURP_SPEC_GENERATOR.generate(text, sensorList, filtered_regions, robotPropList, region_tags)

            oldspec_env = LTLspec_env
            oldspec_sys = LTLspec_sys
 
            for ln, result in enumerate(results):
                if not result:
                    print "WARNING: Could not parse the sentence in line {0}".format(ln)

            # Abort compilation if there were any errors
            if not all(results):
                return None, None, responses
        
            # Add in the sensors so they go into the SMV and spec files
            for s in internal_sensors:
                if s not in sensorList:
                    sensorList.append(s)
                    self.proj.all_sensors.append(s)
                    self.proj.enabled_sensors.append(s)                    

            # Conjoin all the spec chunks
            LTLspec_env = '\t\t' + ' & \n\t\t'.join(LTLspec_env)
            LTLspec_sys = '\t\t' + ' & \n\t\t'.join(LTLspec_sys)
            
            if self.proj.compile_options["decompose"]:
                # substitute decomposed region names
                for r in self.proj.rfi.regions:
                    if not (r.isObstacle or r.name.lower() == "boundary"):
                        LTLspec_env = re.sub('\\bs\.' + r.name + '\\b', "("+' | '.join(["s."+x for x in self.parser.proj.regionMapping[r.name]])+")", LTLspec_env)
                        LTLspec_env = re.sub('\\be\.' + r.name + '\\b', "("+' | '.join(["e."+x for x in self.parser.proj.regionMapping[r.name]])+")", LTLspec_env)
                        LTLspec_sys = re.sub('\\bs\.' + r.name + '\\b', "("+' | '.join(["s."+x for x in self.parser.proj.regionMapping[r.name]])+")", LTLspec_sys)
                        LTLspec_sys = re.sub('\\be\.' + r.name + '\\b', "("+' | '.join(["e."+x for x in self.parser.proj.regionMapping[r.name]])+")", LTLspec_sys)

            response = responses

        elif self.proj.compile_options["parser"] == "ltl":
            # delete comments
            text = re.sub(r"#.*$", "", text, flags=re.MULTILINE)

            # split into env and sys parts (by looking for a line of just dashes in between)
            LTLspec_env, LTLspec_sys = re.split(r"^\s*-+\s*$", text, maxsplit=1, flags=re.MULTILINE)

            # split into subformulas
            LTLspec_env = re.split(r"(?:[ \t]*[\n\r][ \t]*)+", LTLspec_env)
            LTLspec_sys = re.split(r"(?:[ \t]*[\n\r][ \t]*)+", LTLspec_sys)

            # remove any empty initial entries (HACK?)
            while '' in LTLspec_env:
                LTLspec_env.remove('')
            while '' in LTLspec_sys:
                LTLspec_sys.remove('')

            print LTLspec_env
            print LTLspec_sys

            # automatically conjoin all the subformulas
            LTLspec_env = '\t\t' + ' & \n\t\t'.join(LTLspec_env)
            LTLspec_sys = '\t\t' + ' & \n\t\t'.join(LTLspec_sys)

            # substitute decomposed region 
            for r in self.proj.rfi.regions:
                if not (r.isObstacle or r.name.lower() == "boundary"):
                    LTLspec_env = re.sub('\\b' + r.name + '\\b', "("+' | '.join(["s."+x for x in self.parser.proj.regionMapping[r.name]])+")", LTLspec_env)
                    LTLspec_sys = re.sub('\\b' + r.name + '\\b', "("+' | '.join(["s."+x for x in self.parser.proj.regionMapping[r.name]])+")", LTLspec_sys)

            traceback = [] # HACK: needs to be something other than None
        elif self.proj.compile_options["parser"] == "structured":
            import parseEnglishToLTL

            # substitute decomposed region 
            for r in self.proj.rfi.regions:
                if not (r.isObstacle or r.name.lower() == "boundary"):
                    text = re.sub('\\b' + r.name + '\\b', "("+' | '.join(["s."+x for x in self.parser.proj.regionMapping[r.name]])+")", text)

            regionList = ["s."+x.name for x in self.parser.proj.rfi.regions]

            spec, traceback, failed, self.LTL2SpecLineNumber = parseEnglishToLTL.writeSpec(text, sensorList, regionList, robotPropList)

            # Abort compilation if there were any errors
            if failed:
                return None, None, None

            LTLspec_env = spec["EnvInit"] + spec["EnvTrans"] + spec["EnvGoals"]
            LTLspec_sys = spec["SysInit"] + spec["SysTrans"] + spec["SysGoals"]

            # HACK: account for the []<>TRUE goal we are adding
            traceback['SysGoals'].insert(0, None)
        else:
            print "Parser type '{0}' not currently supported".format(self.proj.compile_options["parser"])
            return None, None, None

        # Prepend "e." or "s." to propositions for JTLV
        for i, sensor in enumerate(sensorList):
            text = re.sub("\\b"+sensor+"\\b", "e." + sensor, text)
            sensorList[i] = "e." + sensorList[i]

        for i, prop in enumerate(robotPropList):
            text = re.sub("\\b"+prop+"\\b", "s." + prop, text)
            robotPropList[i] = "s." + robotPropList[i]

        regionList = [x.name for x in self.parser.proj.rfi.regions]

        if self.proj.compile_options["use_region_bit_encoding"]:
            # Define the number of bits needed to encode the regions
            numBits = int(math.ceil(math.log(len(regionList),2)))

            # creating the region bit encoding
            bitEncode = bitEncoding(len(regionList),numBits)
            currBitEnc = bitEncode['current']
            nextBitEnc = bitEncode['next']

            # switch to bit encodings for regions
            LTLspec_env = replaceRegionName(LTLspec_env, bitEncode, regionList)
            LTLspec_sys = replaceRegionName(LTLspec_sys, bitEncode, regionList)
        
            if self.LTL2SpecLineNumber is not None:
                for k in self.LTL2SpecLineNumber.keys():
                    new_k = replaceRegionName(k, bitEncode, regionList)
                    if new_k != k:
                        self.LTL2SpecLineNumber[new_k] = self.LTL2SpecLineNumber[k]
                        del self.LTL2SpecLineNumber[k]

        if self.proj.compile_options["decompose"]:
            adjData = self.parser.proj.rfi.transitions
        else:
            adjData = self.proj.rfi.transitions

        # Store some data needed for later analysis
        self.spec = {}
        self.spec['Topo'] = createTopologyFragment(adjData, self.parser.proj.rfi.regions, use_bits=self.proj.compile_options["use_region_bit_encoding"])

        # Substitute any macros that the parsers passed us
        LTLspec_env = self.substituteMacros(LTLspec_env)
        LTLspec_sys = self.substituteMacros(LTLspec_sys)

        # Add in a fragment to make sure that we start in a valid region
        LTLspec_sys += "\n&\n" + createInitialRegionFragment(self.parser.proj.rfi.regions, use_bits=self.proj.compile_options["use_region_bit_encoding"])
        
        # If we are not using bit-encoding, we need to
        # explicitly encode a mutex for regions
        if not self.proj.compile_options["use_region_bit_encoding"]:
            # DNF version (extremely slow for core-finding)
            #mutex = "\n\t&\n\t []({})".format(" | ".join(["({})".format(" & ".join(["s."+r2.name if r is r2 else "!s."+r2.name for r2 in self.parser.proj.rfi.regions])) for r in self.parser.proj.rfi.regions]))

            # Almost-CNF version
            exclusions = []
            for i, r1 in enumerate(self.parser.proj.rfi.regions):
                for r2 in self.parser.proj.rfi.regions[i+1:]:
                    exclusions.append("!(s.{} & s.{})".format(r1.name, r2.name))
            mutex = "\n&\n\t []({})".format(" & ".join(exclusions))
            LTLspec_sys += mutex

        self.spec.update(self.splitSpecIntoComponents(LTLspec_env, LTLspec_sys))

        LTLspec_sys += "\n&\n" + self.spec['Topo']

        createLTLfile(self.proj.getFilenamePrefix(), LTLspec_env, LTLspec_sys)
        
        if self.proj.compile_options["parser"] == "slurp":
            self.reversemapping = {self.postprocessLTL(line,sensorList,robotPropList).strip():line.strip() for line in oldspec_env + oldspec_sys}
            self.reversemapping[self.spec['Topo'].replace("\n","").replace("\t","").lstrip().rstrip("\n\t &")] = "TOPOLOGY"

        #for k,v in self.reversemapping.iteritems():
        #    print "{!r}:{!r}".format(k,v)        

        return self.spec, traceback, response

    def substituteMacros(self, text):
        """
        Replace any macros passed to us by the parser.  In general, this is only necessary in cases
        where bitX propositions are needed, since the parser is not supposed to know about them.
        """

        # This creates a mirrored copy of topological constraints for the target we are following
        if "FOLLOW_SENSOR_CONSTRAINTS" in text:
            if not self.proj.compile_options["use_region_bit_encoding"]:
                print "WARNING: currently, bit encoding must be enabled for follow sensor"
            else:
                env_topology = self.spec['Topo'].replace("s.bit", "e.sbit")
                initreg_formula = createInitialRegionFragment(self.parser.proj.rfi.regions, use_bits=True).replace("s.bit", "e.sbit")

                sensorBits = ["sbit{}".format(i) for i in range(0,int(numpy.ceil(numpy.log2(len(self.parser.proj.rfi.regions)))))]
                for p in sensorBits:
                    if p not in self.proj.enabled_sensors:
                        self.proj.enabled_sensors.append(p)
                    if p not in self.proj.all_sensors:   
                        self.proj.all_sensors.append(p)

                text = text.replace("FOLLOW_SENSOR_CONSTRAINTS", env_topology + "\n&\n" + initreg_formula)

        # Stay-there macros.  This can be done using just region names, but is much more concise
        # using bit encodings (and thus much faster to encode as CNF)

        if "STAY_THERE" in text:
            text = text.replace("STAY_THERE", createStayFormula([r.name for r in self.parser.proj.rfi.regions], use_bits=self.proj.compile_options["use_region_bit_encoding"]))

        if "TARGET_IS_STATIONARY" in text:
            text = text.replace("TARGET_IS_STATIONARY", createStayFormula([r.name for r in self.parser.proj.rfi.regions], use_bits=self.proj.compile_options["use_region_bit_encoding"]).replace("s.","e.s"))

        return text

    
    def postprocessLTL(self, text, sensorList, robotPropList):
        # TODO: make everything use this
        if self.proj.compile_options["decompose"]:
            # substitute decomposed region names
            for r in self.proj.rfi.regions:
                if not (r.isObstacle or r.name.lower() == "boundary"):
                    text = re.sub('\\bs\.' + r.name + '\\b', "("+' | '.join(["s."+x for x in self.parser.proj.regionMapping[r.name]])+")", text)
                    text = re.sub('\\be\.' + r.name + '\\b', "("+' | '.join(["e."+x for x in self.parser.proj.regionMapping[r.name]])+")", text)

        # Prepend "e." or "s." to propositions for JTLV
        for i, sensor in enumerate(sensorList):
            text = re.sub("\\b"+sensor+"\\b", "e." + sensor, text)
            sensorList[i] = "e." + sensorList[i]

        for i, prop in enumerate(robotPropList):
            text = re.sub("\\b"+prop+"\\b", "s." + prop, text)
            robotPropList[i] = "s." + robotPropList[i]

        regionList = [x.name for x in self.parser.proj.rfi.regions]

        # Define the number of bits needed to encode the regions
        numBits = int(math.ceil(math.log(len(regionList),2)))

        # creating the region bit encoding
        bitEncode = bitEncoding(len(regionList),numBits)
        currBitEnc = bitEncode['current']
        nextBitEnc = bitEncode['next']

        # switch to bit encodings for regions
        if self.proj.compile_options["use_region_bit_encoding"]:
            text = replaceRegionName(text, bitEncode, regionList)

        return text
    
    def splitSpecIntoComponents(self, env, sys):
        spec = {}

        for agent, text in (("env", env), ("sys", sys)):
            for line in text.split("\n"):
                if line.strip() == '': continue

                if "[]<>" in line: 
                    linetype = "goals"
                elif "[]" in line:
                    linetype = "trans"
                else:
                    linetype = "init"

                key = agent.title()+linetype.title()
                if key not in spec:
                    spec[key] = ""

                spec[key] += line + "\n"

        return spec
        
    def _checkForEmptyGaits(self):
        from simulator.ode.ckbot import CKBotLib

        # Initialize gait library
        self.library = CKBotLib.CKBotLib()

        err = 0
        libs = self.library
        libs.readLibe()
		# Check that each individual trait has a corresponding config-gait pair
        robotPropList = self.proj.enabled_actuators + self.proj.all_customs
        for act in robotPropList:
            act = act.strip("u's.")
            if act[0] == "T":
                act = act.strip("T_")
                #print act
                words = act.split("_and_")
                #print words
                config = libs.findGait(words)
                #print config
                if type(config) == type(None):
                    err_message = "WARNING: No config-gait pair for actuator T_" + act + "\n"
                    print err_message
                    err = 1

    def _getGROneCommand(self, module):
        # Check that GROneMain, etc. is compiled
        if not os.path.exists(os.path.join(self.proj.ltlmop_root,"etc","jtlv","GROne","GROneMain.class")):
            print "Please compile the synthesis Java code first.  For instructions, see etc/jtlv/JTLV_INSTRUCTIONS."
            # TODO: automatically compile for the user
            return None

        # Windows uses a different delimiter for the java classpath
        if os.name == "nt":
            delim = ";"
        else:
            delim = ":"

        classpath = delim.join([os.path.join(self.proj.ltlmop_root, "etc", "jtlv", "jtlv-prompt1.4.0.jar"), os.path.join(self.proj.ltlmop_root, "etc", "jtlv", "GROne")])

        cmd = ["java", "-ea", "-Xmx512m", "-cp", classpath, module, self.proj.getFilenamePrefix() + ".smv", self.proj.getFilenamePrefix() + ".ltl"]

        return cmd

    def _autIsNonTrivial(self):
        """
        Check for a) empty automaton, or b) trivial initial-state automaton
         with no transitions
        (This can indicate unsatisfiable system initial conditions (case a),
         or an unsat environment (case b).)

        TODO: Do this in the Java code; it's super inefficient to
        load the whole aut just to check this.
        """

        proj_copy = deepcopy(self.proj)
        proj_copy.rfi = self.parser.proj.rfi
        proj_copy.sensor_handler = None
        proj_copy.actuator_handler = None
        proj_copy.h_instance = None

        aut = fsa.Automaton(proj_copy)

        aut.loadFile(self.proj.getFilenamePrefix()+".aut", self.proj.enabled_sensors, self.proj.enabled_actuators, self.proj.all_customs)        
        
        nonTrivial = any([len(s.transitions) > 0 for s in aut.states])

        return nonTrivial

    def _analyze(self):
        cmd = self._getGROneCommand("GROneDebug")
        if cmd is None:
            return (False, False, [], "")

        subp = subprocess.Popen(cmd, stdout=subprocess.PIPE, stderr=subprocess.STDOUT, close_fds=False)

        realizable = False    
        unsat = False
        nonTrivial = False
        

        output = ""
        to_highlight = []
        for dline in subp.stdout:
            output += dline

            if "Specification is realizable" in dline:   
                realizable = True            
                nonTrivial = self._autIsNonTrivial()
                if nonTrivial:
                    break
            
            ### Highlight sentences corresponding to identified errors ###

            # System unsatisfiability
            elif "System initial condition is unsatisfiable." in dline:
                to_highlight.append(("sys", "init"))
            elif "System transition relation is unsatisfiable." in dline:
                to_highlight.append(("sys", "trans"))
            elif "System highlighted goal(s) unsatisfiable" in dline:
                for l in (dline.strip()).split()[-1:]:
                    to_highlight.append(("sys", "goals", int(l)))
            elif "System highlighted goal(s) inconsistent with transition relation" in dline:
                to_highlight.append(("sys", "trans"))
                to_highlight.append(("sys", "init"))
                for l in (dline.strip()).split()[-1:]:
                    to_highlight.append(("sys", "goals", int(l)))
            elif "System initial condition inconsistent with transition relation" in dline:
                to_highlight.append(("sys", "init"))
                to_highlight.append(("sys", "trans"))
           
            # Environment unsatisfiability
            elif "Environment initial condition is unsatisfiable." in dline:
                to_highlight.append(("env", "init"))
            elif "Environment transition relation is unsatisfiable." in dline:
                to_highlight.append(("env", "trans"))
            elif "Environment highlighted goal(s) unsatisfiable" in dline:
                for l in (dline.strip()).split()[-1:]:
                    to_highlight.append(("env", "goals", int(l)))
            elif "Environment highlighted goal(s) inconsistent with transition relation" in dline:
                to_highlight.append(("env", "init"))
                to_highlight.append(("env", "trans"))
                for l in (dline.strip()).split()[-1:]:
                    to_highlight.append(("env", "goals", int(l)))
            elif "Environment initial condition inconsistent with transition relation" in dline:
                to_highlight.append(("env", "init"))
                to_highlight.append(("env", "trans"))
           
        
            # System unrealizability
            elif "System is unrealizable because the environment can force a safety violation" in dline:
                to_highlight.append(("sys", "trans"))
                to_highlight.append(("sys", "init"))
            elif "System highlighted goal(s) unrealizable" in dline:
                to_highlight.append(("sys", "trans"))
                to_highlight.append(("sys", "init"))
                for l in (dline.strip()).split()[-1:]:
                    to_highlight.append(("sys", "goals", int(l)))
            
            # Environment unrealizability
            elif "Environment is unrealizable because the system can force a safety violation" in dline:
                to_highlight.append(("env", "trans"))
            elif "Environment highlighted goal(s) unrealizable" in dline:
                to_highlight.append(("env", "trans"))
                for l in (dline.strip()).split()[-1:]:
                    to_highlight.append(("env", "goals", int(l)))
                    
            if "unsatisfiable" in dline or "inconsistent" in dline :
                unsat = True

        subp.stdout.close()
        
        
        
        return (realizable, unsat, nonTrivial, to_highlight, output)
    
    
    def _coreFinding(self, to_highlight, unsat, badInit):
        #find number of states in automaton/counter for unsat/unreal core max unrolling depth ("recurrence diameter")
        proj_copy = deepcopy(self.proj)
        proj_copy.rfi = self.parser.proj.rfi
        proj_copy.sensor_handler = None
        proj_copy.actuator_handler = None
        proj_copy.h_instance = None
    
        aut = fsa.Automaton(proj_copy)
        aut.loadFile(self.proj.getFilenamePrefix()+".aut", self.proj.enabled_sensors, self.proj.enabled_actuators, self.proj.all_customs)        
        numStates = len(aut.states)
        
        numRegions = len(self.parser.proj.rfi.regions)
#        robotPropList = self.proj.enabled_actuators + self.proj.all_customs
#        regList = map(lambda i: "bit"+str(i), range(0,int(numpy.ceil(numpy.log2(len(regionList))))))
        
#        numStates = 2**len(regList + robotPropList)
        
        
        #get conjuncts to be minimized
        topo, conjuncts = self.getGuiltyConjuncts(to_highlight, badInit)
        
        if unsat:
            guilty = self.findCoresUnsat(topo,badInit,conjuncts,numStates,numRegions)#returns LTL  
        else:
            guilty = self.findCoresUnreal(topo,badInit,conjuncts,numStates,numRegions)#returns LTL   
        return guilty
        
        
        
    
    def findCoresUnsat(self,topo, badInit, conjuncts,maxDepth,numRegions):
        depth = numRegions
        cmd = self._getPicosatCommand() 
        numProps = len(self.propList)
        if not conjuncts and badInit == "":
            return []
        #first try without topo and init, see if it is satisfiable
        mapping, cnfMapping, init, self.trans, goals = conjunctsToCNF([badInit], conjuncts, self.propList)
            
           
        pool = Pool()
                      
            #print "STARTING PICO MAP"
            
        guiltyList = pool.map(findGuiltyClausesWrapper, itertools.izip(itertools.repeat(cmd),range(0,maxDepth + 1), itertools.repeat(numProps), itertools.repeat(init), itertools.repeat(self.trans), itertools.repeat(goals), itertools.repeat(mapping), itertools.repeat(cnfMapping), itertools.repeat(conjuncts)))
            #allGuilty = map((lambda (depth, cnfs): self.guiltyParallel(depth+1, cnfs, mapping)), list(enumerate(allCnfs)))
            #print "ENDING PICO MAP"
            
        pool.terminate()
            
        allGuilty = set([item for g,idx in [x for x in guiltyList if x] for item in g])
        nonGoalIndicesOld = [item for g,idx in [x for x in guiltyList if x] for item in idx if '<>' not in g]       
        
            
        if all(guiltyList):
            print "unsat core found without topo and init"
            return allGuilty
        else:
            depth += len([g for g in allGuilty if g])
        
        #then try just topo and init and see if it is unsatisfiable. If so, return core.
        mapping,  cnfMapping, init, self.trans, goals = conjunctsToCNF([topo, badInit], [], self.propList)
       
                    
        guiltyAndInds = findGuiltyClauses(cmd,maxDepth,numProps,init,self.trans,goals,mapping,cnfMapping,[topo, badInit])
        
                #allGuilty = map((lambda (depth, cnfs): self.guiltyParallel(depth+1, cnfs, mapping)), list(enumerate(allCnfs)))
            #print "ENDING PICO MAP"
            
            
            
<<<<<<< HEAD
        if guilty:
            print "unsat core found with just topo and init"
            return guilty
=======
        if guiltyAndInds:
            return guiltyAndInds[1]
>>>>>>> eaccb3a3
        
        #if the problem is in conjunction with the topo but not just topo, keep increasing the depth until something more than just topo is returned
        mapping,  cnfMapping, init, self.trans, goals = conjunctsToCNF([topo,badInit], conjuncts, self.propList)
        
        pool = Pool()
                      
            #print "STARTING PICO MAP"
            
        guiltyList = pool.map(findGuiltyClausesWrapper, itertools.izip(itertools.repeat(cmd),range(0,maxDepth + 1), itertools.repeat(numProps), itertools.repeat(init), itertools.repeat(self.trans), itertools.repeat(goals), itertools.repeat(mapping),  itertools.repeat(cnfMapping), itertools.repeat([topo, badInit]+conjuncts)))
            #allGuilty = map((lambda (depth, cnfs): self.guiltyParallel(depth+1, cnfs, mapping)), list(enumerate(allCnfs)))
            #print "ENDING PICO MAP"
            
        pool.terminate()
        
        guilty = [item for g,idx in guiltyList for item in g] 
        cnfIndices = [item for g,idx in guiltyList for item in idx]       
                
        
        
        guiltyMinusGoal = [g for g in guilty if '<>' not in g]
                        
        justTopo = set([topo, badInit]).issuperset(guiltyMinusGoal)
        depth = maxDepth + 1
        
        while justTopo:
            
            guilty, cnfIndices = findGuiltyClauses(cmd,depth,numProps,init,self.trans,goals,mapping,cnfMapping,[topo, badInit]+conjuncts)
            #allGuilty = map((lambda (depth, cnfs): self.guiltyParallel(depth+1, cnfs, mapping)), list(enumerate(allCnfs)))
            #print "ENDING PICO MAP"
            
            
            guiltyMinusGoal = [g for g in guilty if '<>' not in g]
            if not set([topo, badInit]).issuperset(set(guiltyMinusGoal)):
                justTopo = False
            else:
                depth+=1
            #get contributing conjuncts from CNF indices            
            #guilty = cnfToConjuncts(allIndices, mapping)
        
<<<<<<< HEAD
        print "unsat core found with all parts"                    
=======
        #remove non-goal clauses that were found in no topo check            
        guilty = cnfToConjuncts((set(cnfIndices) - set(nonGoalIndicesOld)), mapping, cnfMapping)
        print guilty
        
>>>>>>> eaccb3a3
        return guilty
    
          
        
                
    
        
    def findCoresUnreal(self,topo,badInit,conjuncts,maxDepth,numRegions):
        #get conjuncts to be minimized
        return []#self.findCoresUnsat(topo,badInit,conjuncts,maxDepth,numRegions)
        
        
    def _getPicosatCommand(self):
        # look for picosat

        paths = [p for p in glob.glob(os.path.join(self.proj.ltlmop_root,"lib","cores","picosat-*")) if os.path.isdir(p)]
        if len(paths) == 0:
            print "Where is your sat solver? We use Picosat."
            # TODO: automatically compile for the user
            return None
        else:
            print "Found Picosat in " + paths[0]

        if os.name == "nt":
            cmd = os.path.join(paths[0],"picomus.exe")
        else:
            cmd = [os.path.join(paths[0],"picomus")]

        return cmd
    
    def getGuiltyConjuncts(self, to_highlight, badInit):  
        #inverse dictionary for goal lookups
        #ivd=dict([(v,k) for (k,v) in self.LTL2LineNo.items()])
        
        topo=self.spec['Topo'].replace('\n','')
        topo = topo.replace('\t','')
        
        if badInit != "":
            conjuncts = [badInit]
        else:
            conjuncts = []
                
        for h_item in to_highlight:
            tb_key = h_item[0].title() + h_item[1].title()

            newCs = []
            if h_item[1] == "goals":
                #special treatment for goals: (1) we already know which one to highlight, and (2) we need to check both tenses
                #TODO: separate out the check for present and future tense -- what if you have to toggle but can still do so infinitely often?
                #newCs = ivd[self.traceback[tb_key][h_item[2]]].split('\n')                 
                goals = ["[]<>(TRUE)"] + self.spec[tb_key].split('\n')
                newCs = [goals[h_item[2]]]
                newCsOld = newCs
                """for p in self.propList:
                    old = ''+str(p)
                    new = 'next('+str(p)+')'
                    newCs = map(lambda s: s.replace(old,new), newCs) 
                """                           
                #newCs.extend(newCsOld)
            elif h_item[1] == "trans" or not badInit:
                #newCs = self.spec[tb_key].split('\n')
                newCs =  self.spec[tb_key].replace("\t", "\n").split("\n")
                #newCs = [k.split('\n') for k,v in self.LTL2LineNo.iteritems() if v in self.traceback[tb_key]]
                #newCs = [item for sublist in newCs for item in sublist]                
            """for clause in newCs:
                #need to mark trans lines because they do not always contain [] because of line breaks
                if h_item[1] == "trans":
                    isTrans[clause] = 1                    
                else:
                    isTrans[clause] = 0  
            """
            conjuncts.extend(newCs)
        
        #filter out props that are actually used
        self.propList = [p for p in self.propList if [c for c in conjuncts if p in c] or p in topo]
            
            
            
    
        return topo, conjuncts

    def _synthesize(self, with_safety_aut=False):
        cmd = self._getGROneCommand("GROneMain")
        if cmd is None:
            return (False, False, "")

        if with_safety_aut:    # Generally used for Mopsy
            cmd.append("--safety")

        if self.proj.compile_options["fastslow"]:
            cmd.append("--fastslow")

        subp = subprocess.Popen(cmd, stdout=subprocess.PIPE, stderr=subprocess.STDOUT, close_fds=False)
        
        realizable = False
        realizableFS = False

        output = ""
        for line in subp.stdout:
            output += line
            if "Specification is realizable" in line:
                realizable = True
            if "Specification is realizable with slow and fast actions" in line:
                realizableFS = True
               
        subp.stdout.close()

        return (realizable, realizableFS, output)

    def compile(self, with_safety_aut=False):
        if self.proj.compile_options["decompose"]:
            print "--> Decomposing..."
            self._decompose()
        print "--> Writing LTL file..."
        spec, tb, resp = self._writeLTLFile()
        print "--> Writing SMV file..."
        self._writeSMVFile()

        if tb is None:
            print "ERROR: Compilation aborted"
            return 

        #self._checkForEmptyGaits()
        print "--> Synthesizing..."
        return self._synthesize(with_safety_aut)
<|MERGE_RESOLUTION|>--- conflicted
+++ resolved
@@ -658,14 +658,9 @@
             
             
             
-<<<<<<< HEAD
-        if guilty:
+        if guiltyAndInds:
             print "unsat core found with just topo and init"
-            return guilty
-=======
-        if guiltyAndInds:
             return guiltyAndInds[1]
->>>>>>> eaccb3a3
         
         #if the problem is in conjunction with the topo but not just topo, keep increasing the depth until something more than just topo is returned
         mapping,  cnfMapping, init, self.trans, goals = conjunctsToCNF([topo,badInit], conjuncts, self.propList)
@@ -705,14 +700,11 @@
             #get contributing conjuncts from CNF indices            
             #guilty = cnfToConjuncts(allIndices, mapping)
         
-<<<<<<< HEAD
-        print "unsat core found with all parts"                    
-=======
+        print "unsat core found with all parts"          
         #remove non-goal clauses that were found in no topo check            
         guilty = cnfToConjuncts((set(cnfIndices) - set(nonGoalIndicesOld)), mapping, cnfMapping)
         print guilty
         
->>>>>>> eaccb3a3
         return guilty
     
           
