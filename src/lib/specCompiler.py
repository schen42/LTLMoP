--- conflicted
+++ resolved
@@ -643,53 +643,15 @@
         depth = numRegions
         cmd = self._getPicosatCommand() 
         numProps = len(self.propList)
-<<<<<<< HEAD
-        if conjuncts:
-            #first try without topo and init, see if it is satisfiable
-            mapping, init, self.trans, goals = conjunctsToCNF([badInit], conjuncts, self.propList)
-                
-               
-            pool = Pool()
-                          
-                #print "STARTING PICO MAP"
-                
-            guiltyList = pool.map(findGuiltyClausesWrapper, itertools.izip(itertools.repeat(cmd),range(1,maxDepth + 1), itertools.repeat(numProps), itertools.repeat(init), itertools.repeat(self.trans), itertools.repeat(goals), itertools.repeat(mapping), itertools.repeat(conjuncts)))
-                #allGuilty = map((lambda (depth, cnfs): self.guiltyParallel(depth+1, cnfs, mapping)), list(enumerate(allCnfs)))
-                #print "ENDING PICO MAP"
-                
-            pool.terminate()
-                
-            allGuilty = set([item for sublist in guiltyList for item in sublist])
-                
-            if all(guiltyList):
-                print "unsat core found without topo and init"
-                return allGuilty
-            else:
-                depth += len([g for g in allGuilty if g])
-=======
         if not conjuncts and badInit == "":
             return []
         #first try without topo and init, see if it is satisfiable
         mapping, init, self.trans, goals = conjunctsToCNF([badInit], conjuncts, self.propList)
->>>>>>> ba3f4408
             
            
-<<<<<<< HEAD
-                
-            guilty = findGuiltyClauses(cmd,maxDepth,numProps,init,self.trans,goals,mapping,[topo, badInit])
-                    #allGuilty = map((lambda (depth, cnfs): self.guiltyParallel(depth+1, cnfs, mapping)), list(enumerate(allCnfs)))
-                #print "ENDING PICO MAP"
-                
-                
-                
-            if guilty:
-                print "unsat core found with just topo and init"
-                return guilty
-=======
         pool = Pool()
                       
             #print "STARTING PICO MAP"
->>>>>>> ba3f4408
             
         guiltyList = pool.map(findGuiltyClausesWrapper, itertools.izip(itertools.repeat(cmd),range(0,maxDepth + 1), itertools.repeat(numProps), itertools.repeat(init), itertools.repeat(self.trans), itertools.repeat(goals), itertools.repeat(mapping), itertools.repeat(conjuncts)))
             #allGuilty = map((lambda (depth, cnfs): self.guiltyParallel(depth+1, cnfs, mapping)), list(enumerate(allCnfs)))
@@ -700,6 +662,7 @@
         allGuilty = set([item for sublist in guiltyList for item in sublist])
             
         if all(guiltyList):
+            print "unsat core found without topo and init"
             return allGuilty
         else:
             depth += len([g for g in allGuilty if g])
@@ -713,13 +676,9 @@
             #print "ENDING PICO MAP"
             
             
-<<<<<<< HEAD
-                        
-            print "unsat core found with all parts"
-=======
             
         if guilty:
->>>>>>> ba3f4408
+            print "unsat core found with just topo and init"
             return guilty
         
         #if the problem is in conjunction with the topo but not just topo, keep increasing the depth until something more than just topo is returned
@@ -743,7 +702,7 @@
             #get contributing conjuncts from CNF indices            
             #guilty = cnfToConjuncts(allIndices, mapping)
         
-                    
+        print "unsat core found with all parts"                    
         return guilty
     
           
