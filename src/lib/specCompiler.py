--- conflicted
+++ resolved
@@ -546,14 +546,8 @@
         to_highlight = []
         for dline in subp.stdout:
             output += dline
-<<<<<<< HEAD
             if "Specification is synthesizable!" in dline:   
                 realizable = True            
-=======
-
-            if "Specification is realizable" in dline:
-                realizable = True
->>>>>>> 05fa6efe
                 nonTrivial = self._autIsNonTrivial()
                 if nonTrivial:
                     break
