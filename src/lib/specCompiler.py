import os, sys
import re
import time, copy
import math
import subprocess
import numpy
import itertools
import glob

from multiprocessing import Pool

sys.path.append("lib")

import project
import regions
import parseLP
from createJTLVinput import createLTLfile, createSMVfile, createTopologyFragment
from parseEnglishToLTL import bitEncoding, replaceRegionName
import fsa
from copy import deepcopy
from coreUtils import *

# Hack needed to ensure there's only one
_SLURP_SPEC_GENERATOR = None


class SpecCompiler(object):
    def __init__(self, spec_filename=None):
        self.proj = project.Project()

        if spec_filename is not None:
            self.loadSpec(spec_filename)

    def loadSpec(self,spec_filename):
        """
        Load the project object
        """
        self.proj.loadProject(spec_filename)

        # Check to make sure this project is complete
        if self.proj.rfi is None:
            print "ERROR: Please define regions before compiling."
            return
    
        # Remove comments
        self.specText = re.sub(r"#.*$", "", self.proj.specText, flags=re.MULTILINE)

        if self.specText.strip() == "":
            print "ERROR: Please write a specification before compiling."
            return

    def loadSimpleSpec(self,text="", regionList=[], sensors=[], actuators=[], customs=[], adj=[], outputfile=""):
        """
        Load a simple spec given by the arguments without reading from a spec file
        
        For Slurp

        region, sensors, actuators, customs are lists of strings representing props
        adj is a list of tuples [(region1,region2),...]
        """

        if outputfile == "":
            print "need to specify output filename"
            return

        self.proj.compile_options['decompose'] = False
        self.proj.project_root = os.path.abspath(os.path.dirname(os.path.expanduser(outputfile)))
        self.proj.project_basename, ext = os.path.splitext(os.path.basename(outputfile))
        self.proj.specText=text
        # construct a list of region objects with given names
        self.proj.rfi = regions.RegionFileInterface()
        for rname in regionList:
            self.proj.rfi.regions.append(regions.Region(name=rname))

        self.proj.enabled_sensors = sensors
        self.proj.enabled_actuators = actuators
        self.proj.all_customs = customs

        # construct adjacency matrix
        self.proj.rfi.transitions= [[[] for j in range(len(self.proj.rfi.regions))] for i in range(len(self.proj.rfi.regions))]
        for tran in adj:
            idx0 = self.proj.rfi.indexOfRegionWithName(tran[0])
            idx1 = self.proj.rfi.indexOfRegionWithName(tran[1])
            self.proj.rfi.transitions[idx0][idx1] = [(0,0)] # fake trans face
            self.proj.rfi.transitions[idx1][idx0] = [(0,0)]

    def _decompose(self):
        self.parser = parseLP.parseLP()
        self.parser.main(self.proj.getFilenamePrefix() + ".spec")

        # Remove all references to any obstacle regions at this point
        for r in self.proj.rfi.regions:
            if r.isObstacle:
                # Delete corresponding decomposed regions
                for sub_r in self.parser.proj.regionMapping[r.name]:
                    del self.parser.proj.rfi.regions[self.parser.proj.rfi.indexOfRegionWithName(sub_r)]

                    # Remove decomposed region from any overlapping mappings
                    for k,v in self.parser.proj.regionMapping.iteritems(): 
                        if k == r.name: continue
                        if sub_r in v:
                            v.remove(sub_r)

                # Remove mapping for the obstacle region
                del self.parser.proj.regionMapping[r.name]

        #self.proj.rfi.regions = filter(lambda r: not (r.isObstacle or r.name == "boundary"), self.proj.rfi.regions)
                    
        # save the regions into new region file
        filename = self.proj.getFilenamePrefix() + '_decomposed.regions'
        self.parser.proj.rfi.recalcAdjacency()
        self.parser.proj.rfi.writeFile(filename)


        self.proj.regionMapping = self.parser.proj.regionMapping
        self.proj.writeSpecFile()
        
    def _writeSMVFile(self):
        if self.proj.compile_options["decompose"]:
            numRegions = len(self.parser.proj.rfi.regions)
        else:
            numRegions = len(self.proj.rfi.regions)
        sensorList = self.proj.enabled_sensors
        robotPropList = self.proj.enabled_actuators + self.proj.all_customs + self.proj.internal_props

        createSMVfile(self.proj.getFilenamePrefix(), numRegions, sensorList, robotPropList)

    def _writeLTLFile(self):

        self.LTL2SpecLineNumber = None

        #regionList = [r.name for r in self.parser.proj.rfi.regions]
        regionList = [r.name for r in self.proj.rfi.regions]
        sensorList = copy.deepcopy(self.proj.enabled_sensors)
        robotPropList = self.proj.enabled_actuators + self.proj.all_customs
        
        text = self.proj.specText

        response = None

        # Create LTL using selected parser
        # TODO: rename decomposition object to something other than 'parser'
        if self.proj.compile_options["parser"] == "slurp":
            # default to no region tags if no simconfig is defined, so we can compile without
            if self.proj.currentConfig is None:
                region_tags = {}
            else:
                region_tags = self.proj.currentConfig.region_tags
 
            # Hack: We need to make sure there's only one of these
            global _SLURP_SPEC_GENERATOR
            
            # Make a new specgenerator and have it process the text
            if not _SLURP_SPEC_GENERATOR:
                # Add SLURP to path for import
                p = os.path.dirname(os.path.abspath(__file__))
                sys.path.append(os.path.join(p, "..", "etc", "SLURP"))
                from ltlbroom.specgeneration import SpecGenerator
                _SLURP_SPEC_GENERATOR = SpecGenerator()
            
            # Filter out regions it shouldn't know about
            filtered_regions = [region.name for region in self.proj.rfi.regions 
                                if not (region.isObstacle or region.name.lower() == "boundary")]
            LTLspec_env, LTLspec_sys, self.proj.internal_props, internal_sensors, responses, traceback = \
                _SLURP_SPEC_GENERATOR.generate(text, sensorList, filtered_regions, robotPropList, region_tags)

            oldspec_env = LTLspec_env
            oldspec_sys = LTLspec_sys
 
            for ln, response in enumerate(responses):
                if not response:
                    print "WARNING: Could not parse the sentence in line {0}".format(ln)

            # Abort compilation if there were any errors
            if not all(responses):
                return None, None, responses
        
            # Add in the sensors so they go into the SMV and spec files
            for s in internal_sensors:
                if s not in sensorList:
                    sensorList.append(s)
                    self.proj.all_sensors.append(s)
                    self.proj.enabled_sensors.append(s)                    

            # Conjoin all the spec chunks
            LTLspec_env = '\t\t' + ' & \n\t\t'.join(LTLspec_env)
            LTLspec_sys = '\t\t' + ' & \n\t\t'.join(LTLspec_sys)
            
            if self.proj.compile_options["decompose"]:
                # substitute decomposed region names
                for r in self.proj.rfi.regions:
                    if not (r.isObstacle or r.name.lower() == "boundary"):
                        LTLspec_env = re.sub('\\bs\.' + r.name + '\\b', "("+' | '.join(["s."+x for x in self.parser.proj.regionMapping[r.name]])+")", LTLspec_env)
                        LTLspec_env = re.sub('\\be\.' + r.name + '\\b', "("+' | '.join(["e."+x for x in self.parser.proj.regionMapping[r.name]])+")", LTLspec_env)
                        LTLspec_sys = re.sub('\\bs\.' + r.name + '\\b', "("+' | '.join(["s."+x for x in self.parser.proj.regionMapping[r.name]])+")", LTLspec_sys)
                        LTLspec_sys = re.sub('\\be\.' + r.name + '\\b', "("+' | '.join(["e."+x for x in self.parser.proj.regionMapping[r.name]])+")", LTLspec_sys)

            response = responses

        elif self.proj.compile_options["parser"] == "ltl":
            # delete comments
            text = re.sub(r"#.*$", "", text, flags=re.MULTILINE)

            # split into env and sys parts (by looking for a line of just dashes in between)
            LTLspec_env, LTLspec_sys = re.split(r"^\s*-+\s*$", text, maxsplit=1, flags=re.MULTILINE)

            # split into subformulas
            LTLspec_env = re.split(r"(?:[ \t]*[\n\r][ \t]*)+", LTLspec_env)
            LTLspec_sys = re.split(r"(?:[ \t]*[\n\r][ \t]*)+", LTLspec_sys)

            # remove any empty initial entries (HACK?)
            while '' in LTLspec_env:
                LTLspec_env.remove('')
            while '' in LTLspec_sys:
                LTLspec_sys.remove('')

            print LTLspec_env
            print LTLspec_sys

            # automatically conjoin all the subformulas
            LTLspec_env = '\t\t' + ' & \n\t\t'.join(LTLspec_env)
            LTLspec_sys = '\t\t' + ' & \n\t\t'.join(LTLspec_sys)

            # substitute decomposed region 
            for r in self.proj.rfi.regions:
                if not (r.isObstacle or r.name.lower() == "boundary"):
                    LTLspec_env = re.sub('\\b' + r.name + '\\b', "("+' | '.join(["s."+x for x in self.parser.proj.regionMapping[r.name]])+")", LTLspec_env)
                    LTLspec_sys = re.sub('\\b' + r.name + '\\b', "("+' | '.join(["s."+x for x in self.parser.proj.regionMapping[r.name]])+")", LTLspec_sys)

            traceback = [] # HACK: needs to be something other than None
        elif self.proj.compile_options["parser"] == "structured":
            import parseEnglishToLTL

            # substitute decomposed region 
            for r in self.proj.rfi.regions:
                if not (r.isObstacle or r.name.lower() == "boundary"):
                    text = re.sub('\\b' + r.name + '\\b', "("+' | '.join(["s."+x for x in self.parser.proj.regionMapping[r.name]])+")", text)

            regionList = ["s."+x.name for x in self.parser.proj.rfi.regions]

            spec, traceback, failed, self.LTL2SpecLineNumber = parseEnglishToLTL.writeSpec(text, sensorList, regionList, robotPropList)

            # Abort compilation if there were any errors
            if failed:
                return None, None, None

            LTLspec_env = spec["EnvInit"] + spec["EnvTrans"] + spec["EnvGoals"]
            LTLspec_sys = spec["SysInit"] + spec["SysTrans"] + spec["SysGoals"]

            # HACK: account for the []<>TRUE goal we are adding
            traceback['SysGoals'].insert(0, None)
        else:
            print "Parser type '{0}' not currently supported".format(self.proj.compile_options["parser"])
            return None, None, None


        regNum = len(regionList)                                                         
        regList = map(lambda i: "bit"+str(i), range(0,int(numpy.ceil(numpy.log2(regNum)))))
        self.propList = sensorList + robotPropList + regList + self.proj.internal_props


        # Prepend "e." or "s." to propositions for JTLV
        for i, sensor in enumerate(sensorList):
            text = re.sub("\\b"+sensor+"\\b", "e." + sensor, text)
            sensorList[i] = "e." + sensorList[i]

        for i, prop in enumerate(robotPropList):
            text = re.sub("\\b"+prop+"\\b", "s." + prop, text)
            robotPropList[i] = "s." + robotPropList[i]

        regionList = [x.name for x in self.parser.proj.rfi.regions]

        # Define the number of bits needed to encode the regions
        numBits = int(math.ceil(math.log(len(regionList),2)))

        # creating the region bit encoding
        bitEncode = bitEncoding(len(regionList),numBits)
        currBitEnc = bitEncode['current']
        nextBitEnc = bitEncode['next']

        # switch to bit encodings for regions
        LTLspec_env = replaceRegionName(LTLspec_env, bitEncode, regionList)
        LTLspec_sys = replaceRegionName(LTLspec_sys, bitEncode, regionList)
    
        if self.LTL2SpecLineNumber is not None:
            for k in self.LTL2SpecLineNumber.keys():
                new_k = replaceRegionName(k, bitEncode, regionList)
                if new_k != k:
                    self.LTL2SpecLineNumber[new_k] = self.LTL2SpecLineNumber[k]
                    del self.LTL2SpecLineNumber[k]

        if self.proj.compile_options["decompose"]:
            adjData = self.parser.proj.rfi.transitions
        else:
            adjData = self.proj.rfi.transitions

        ##############################################################################
        ######### BEGIN HACK: generate env topology info for follow scenario #########
        ##############################################################################

        # taken from createJTLVInput

        env_topology = []
        # The topological relation (adjacency)
        for Origin in range(len(adjData)):
            # from region i we can stay in region i
            env_topology.append('\t\t\t []( (')
            env_topology.append(currBitEnc[Origin])
            env_topology.append(') -> ( (')
            env_topology.append(nextBitEnc[Origin])
            env_topology.append(')')
            
            for dest in range(len(adjData)):
                if adjData[Origin][dest]:
                    # not empty, hence there is a transition
                    env_topology.append('\n\t\t\t\t\t\t\t\t\t| (')
                    env_topology.append(nextBitEnc[dest])
                    env_topology.append(') ')

            # closing this region
            env_topology.append(' ) ) & \n ')

        env_topology = ''.join(env_topology).replace("s.bit", "e.sbit")
        
        # Setting the system initial formula to allow only valid
        #  region encoding. This may be redundent if an initial region is
        #  specified, but it is here to ensure the system cannot start from
        #  an invalid encoding
        initreg_formula = '\t\t\t( ' + currBitEnc[0] + ' \n'
        for regionInd in range(1,len(currBitEnc)):
            initreg_formula = initreg_formula + '\t\t\t\t | ' + currBitEnc[regionInd] + '\n'
        initreg_formula = initreg_formula + '\t\t\t) \n'
        initreg_formula = initreg_formula.replace("s.bit", "e.sbit")

        if "FOLLOW_SENSOR_CONSTRAINTS" in LTLspec_env:
            sensorBits = ["sbit{0}".format(n) for n in range(0,numBits)]
            for p in sensorBits:
                if p not in self.proj.enabled_sensors:
                    self.proj.enabled_sensors.append(p)
                if p not in self.proj.all_sensors:   
                    self.proj.all_sensors.append(p)

        LTLspec_env = LTLspec_env.replace("FOLLOW_SENSOR_CONSTRAINTS", env_topology + initreg_formula)

        ##############################################################################
        #################################### END HACK ################################
        ##############################################################################

        # Store some data needed for later analysis
        self.spec = self.splitSpecIntoComponents(LTLspec_env, LTLspec_sys)
        self.spec['Topo'] = createTopologyFragment(adjData)

        createLTLfile(self.proj.getFilenamePrefix(), sensorList, robotPropList, adjData, LTLspec_env, LTLspec_sys)
        
        if self.proj.compile_options["parser"] == "slurp":
            self.reversemapping = {self.postprocessLTL(line,sensorList,robotPropList).strip():line.strip() for line in oldspec_env + oldspec_sys}
            self.reversemapping[self.spec['Topo'].replace("\n","").replace("\t","").lstrip().rstrip("\n\t &")] = "TOPOLOGY"

        #for k,v in self.reversemapping.iteritems():
        #    print "{!r}:{!r}".format(k,v)        

        return self.spec, traceback, response
    
    def postprocessLTL(self, text, sensorList, robotPropList):
        # TODO: make everything use this
        if self.proj.compile_options["decompose"]:
            # substitute decomposed region names
            for r in self.proj.rfi.regions:
                if not (r.isObstacle or r.name.lower() == "boundary"):
                    text = re.sub('\\bs\.' + r.name + '\\b', "("+' | '.join(["s."+x for x in self.parser.proj.regionMapping[r.name]])+")", text)
                    text = re.sub('\\be\.' + r.name + '\\b', "("+' | '.join(["e."+x for x in self.parser.proj.regionMapping[r.name]])+")", text)

        # Prepend "e." or "s." to propositions for JTLV
        for i, sensor in enumerate(sensorList):
            text = re.sub("\\b"+sensor+"\\b", "e." + sensor, text)
            sensorList[i] = "e." + sensorList[i]

        for i, prop in enumerate(robotPropList):
            text = re.sub("\\b"+prop+"\\b", "s." + prop, text)
            robotPropList[i] = "s." + robotPropList[i]

        regionList = [x.name for x in self.parser.proj.rfi.regions]

        # Define the number of bits needed to encode the regions
        numBits = int(math.ceil(math.log(len(regionList),2)))

        # creating the region bit encoding
        bitEncode = bitEncoding(len(regionList),numBits)
        currBitEnc = bitEncode['current']
        nextBitEnc = bitEncode['next']

        # switch to bit encodings for regions
        text = replaceRegionName(text, bitEncode, regionList)

        return text
    
    def splitSpecIntoComponents(self, env, sys):
        spec = {}

        for agent, text in (("env", env), ("sys", sys)):
            for line in text.split("\n"):
                if line.strip() == '': continue

                if "[]<>" in line: 
                    linetype = "goals"
                elif "[]" in line:
                    linetype = "trans"
                else:
                    linetype = "init"

                key = agent.title()+linetype.title()
                if key not in spec:
                    spec[key] = ""

                spec[key] += line + "\n"

        return spec
        
    def _checkForEmptyGaits(self):
        from simulator.ode.ckbot import CKBotLib

        # Initialize gait library
        self.library = CKBotLib.CKBotLib()

        err = 0
        libs = self.library
        libs.readLibe()
		# Check that each individual trait has a corresponding config-gait pair
        robotPropList = self.proj.enabled_actuators + self.proj.all_customs
        for act in robotPropList:
            act = act.strip("u's.")
            if act[0] == "T":
                act = act.strip("T_")
                #print act
                words = act.split("_and_")
                #print words
                config = libs.findGait(words)
                #print config
                if type(config) == type(None):
                    err_message = "WARNING: No config-gait pair for actuator T_" + act + "\n"
                    print err_message
                    err = 1

    def _getGROneCommand(self, module):
        # Check that GROneMain, etc. is compiled
        if not os.path.exists(os.path.join(self.proj.ltlmop_root,"etc","jtlv","GROne","GROneMain.class")):
            print "Please compile the synthesis Java code first.  For instructions, see etc/jtlv/JTLV_INSTRUCTIONS."
            # TODO: automatically compile for the user
            return None

        # Windows uses a different delimiter for the java classpath
        if os.name == "nt":
            delim = ";"
        else:
            delim = ":"

        classpath = delim.join([os.path.join(self.proj.ltlmop_root, "etc", "jtlv", "jtlv-prompt1.4.0.jar"), os.path.join(self.proj.ltlmop_root, "etc", "jtlv", "GROne")])

        cmd = ["java", "-ea", "-Xmx512m", "-cp", classpath, module, self.proj.getFilenamePrefix() + ".smv", self.proj.getFilenamePrefix() + ".ltl"]

        return cmd

    def _autIsNonTrivial(self):
        """
        Check for a) empty automaton, or b) trivial initial-state automaton
         with no transitions
        (This can indicate unsatisfiable system initial conditions (case a),
         or an unsat environment (case b).)

        TODO: Do this in the Java code; it's super inefficient to
        load the whole aut just to check this.
        """

        proj_copy = deepcopy(self.proj)
        proj_copy.rfi = self.parser.proj.rfi
        proj_copy.sensor_handler = None
        proj_copy.actuator_handler = None
        proj_copy.h_instance = None

        aut = fsa.Automaton(proj_copy)

        aut.loadFile(self.proj.getFilenamePrefix()+".aut", self.proj.enabled_sensors, self.proj.enabled_actuators, self.proj.all_customs)        
        
        nonTrivial = any([len(s.transitions) > 0 for s in aut.states])

        return nonTrivial

    def _analyze(self):
        cmd = self._getGROneCommand("GROneDebug")
        if cmd is None:
            return (False, False, [], "")

        subp = subprocess.Popen(cmd, stdout=subprocess.PIPE, stderr=subprocess.STDOUT, close_fds=False)

        realizable = False    
        unsat = False
        nonTrivial = False

        output = ""
        to_highlight = []
        for dline in subp.stdout:
            output += dline
            if "Specification is realizable" in dline:   
                realizable = True            
            
            ### Highlight sentences corresponding to identified errors ###

            # System unsatisfiability
            elif "System initial condition is unsatisfiable." in dline:
                to_highlight.append(("sys", "init"))
            elif "System transition relation is unsatisfiable." in dline:
                to_highlight.append(("sys", "trans"))
            elif "System highlighted goal(s) unsatisfiable" in dline:
                for l in (dline.strip()).split()[-1:]:
                    to_highlight.append(("sys", "goals", int(l)))
            elif "System highlighted goal(s) inconsistent with transition relation" in dline:
                to_highlight.append(("sys", "trans"))
                to_highlight.append(("sys", "init"))
                for l in (dline.strip()).split()[-1:]:
                    to_highlight.append(("sys", "goals", int(l)))
            elif "System initial condition inconsistent with transition relation" in dline:
                to_highlight.append(("sys", "init"))
                to_highlight.append(("sys", "trans"))
           
            # Environment unsatisfiability
            elif "Environment initial condition is unsatisfiable." in dline:
                to_highlight.append(("env", "init"))
            elif "Environment transition relation is unsatisfiable." in dline:
                to_highlight.append(("env", "trans"))
            elif "Environment highlighted goal(s) unsatisfiable" in dline:
                for l in (dline.strip()).split()[-1:]:
                    to_highlight.append(("env", "goals", int(l)))
            elif "Environment highlighted goal(s) inconsistent with transition relation" in dline:
                to_highlight.append(("env", "init"))
                to_highlight.append(("env", "trans"))
                for l in (dline.strip()).split()[-1:]:
                    to_highlight.append(("env", "goals", int(l)))
            elif "Environment initial condition inconsistent with transition relation" in dline:
                to_highlight.append(("env", "init"))
                to_highlight.append(("env", "trans"))
           
        
            # System unrealizability
            elif "System is unrealizable because the environment can force a safety violation" in dline:
                to_highlight.append(("sys", "trans"))
                to_highlight.append(("sys", "init"))
            elif "System highlighted goal(s) unrealizable" in dline:
                to_highlight.append(("sys", "trans"))
                to_highlight.append(("sys", "init"))
                for l in (dline.strip()).split()[-1:]:
                    to_highlight.append(("sys", "goals", int(l)))
            
            # Environment unrealizability
            elif "Environment is unrealizable because the system can force a safety violation" in dline:
                to_highlight.append(("env", "trans"))
            elif "Environment highlighted goal(s) unrealizable" in dline:
                to_highlight.append(("env", "trans"))
                for l in (dline.strip()).split()[-1:]:
                    to_highlight.append(("env", "goals", int(l)))
                    
            if "unsatisfiable" in dline or "inconsistent" in dline :
                unsat = True

        if realizable:           
            nonTrivial = _self.autIsNonTrivial()

        subp.stdout.close()
        
        return (realizable, unsat, nonTrivial, to_highlight, output)
    
    
    def _coreFinding(self, to_highlight, unsat):
        #find number of states in automaton/counter for unsat/unreal core max unrolling depth ("recurrence diameter")
        proj_copy = deepcopy(self.proj)
        proj_copy.rfi = self.parser.proj.rfi
        proj_copy.sensor_handler = None
        proj_copy.actuator_handler = None
        proj_copy.h_instance = None
    
        aut = fsa.Automaton(proj_copy)
        aut.loadFile(self.proj.getFilenamePrefix()+".aut", self.proj.enabled_sensors, self.proj.enabled_actuators, self.proj.all_customs)        
        numStates = len(aut.states)
        
#        regionList = [r.name for r in self.parser.proj.rfi.regions]
#        robotPropList = self.proj.enabled_actuators + self.proj.all_customs
#        regList = map(lambda i: "bit"+str(i), range(0,int(numpy.ceil(numpy.log2(len(regionList))))))
        
#        numStates = 2**len(regList + robotPropList)
        
        
        #get conjuncts to be minimized
        conjuncts = self.getGuiltyConjuncts(to_highlight)
        
        if unsat:
            guilty = self.findCoresUnsat(conjuncts,numStates)#returns LTL  
        else:
            guilty = self.findCoresUnsat(conjuncts,numStates)#returns LTL   
        return guilty
        
        
        
    
    def findCoresUnsat(self,conjuncts,maxDepth):
        if conjuncts:
            depth = 1
            output = ""
            
            mapping, init, trans, goals = conjunctsToCNF(conjuncts, self.propList,self.proj.getFilenamePrefix()+".cnf",maxDepth)
            
            
            
            
            
            #allCnfs = map(lambda x: duplicate(x), range(0,maxDepth+1))
            
            
                            
                   
            
            #allCnfs = map(lambda x: trans + x, dupGoals)
            
            pool = Pool()
            
            
            cmd = self._getPicosatCommand() 
            numProps = len(self.propList)
                      
            print "STARTING PICO MAP"
            
            guiltyIndsList = pool.map(findGuiltyClauseIndsWrapper, itertools.izip(itertools.repeat(cmd),range(1,maxDepth + 2), itertools.repeat(numProps), itertools.repeat(init), itertools.repeat(trans), itertools.repeat(goals), itertools.repeat(mapping), itertools.repeat(conjuncts)), chunksize = 1)
            #allGuilty = map((lambda (depth, cnfs): self.guiltyParallel(depth+1, cnfs, mapping)), list(enumerate(allCnfs)))
            print "ENDING PICO MAP"
            
            allIndices = set([item for sublist in guiltyIndsList for item in sublist])
            
            
            #get contributing conjuncts from CNF indices            
            guilty = cnfToConjuncts(allIndices, mapping)
            
                        
            return guilty
    
          
        
                
    
        
    def findCoresUnreal(self,conjuncts,maxDepth):
        #get conjuncts to be minimized
        return self.findCoresUnsat(conjuncts, maxDepth)
        
        
    def _getPicosatCommand(self):
        # look for picosat

        paths = glob.glob(os.path.join(self.proj.ltlmop_root,"lib","cores","picosat-*"))
        if len(paths) == 0:
            print "Where is your sat solver? We use Picosat."
            # TODO: automatically compile for the user
            return None
        else:
            print "Found Picosat in " + paths[0]

        if os.name == "nt":
            cmd = os.path.join(paths[0],"picomus.exe")
        else:
            cmd = [os.path.join(paths[0],"picomus")]

        return cmd
    
    def getGuiltyConjuncts(self, to_highlight):  
        #inverse dictionary for goal lookups
        #ivd=dict([(v,k) for (k,v) in self.LTL2LineNo.items()])
<<<<<<< HEAD
        isTrans = {}
=======
        
>>>>>>> 6879374e
        topoCs=self.spec['Topo'].replace('\n','')
        topoCs = topoCs.replace('\t','')
        
        conjuncts = [topoCs]
                
        for h_item in to_highlight:
            tb_key = h_item[0].title() + h_item[1].title()

            newCs = []
            if h_item[1] == "goals":
                #special treatment for goals: (1) we already know which one to highlight, and (2) we need to check both tenses
                #TODO: separate out the check for present and future tense -- what if you have to toggle but can still do so infinitely often?
                #newCs = ivd[self.traceback[tb_key][h_item[2]]].split('\n')                 
                goals = ["[]<>(TRUE)"] + self.spec[tb_key].split('\n')
                newCs = [goals[h_item[2]]]
                newCsOld = newCs
                """for p in self.propList:
                    old = ''+str(p)
                    new = 'next('+str(p)+')'
                    newCs = map(lambda s: s.replace(old,new), newCs) 
                """                           
                #newCs.extend(newCsOld)
            else:
                newCs = self.spec[tb_key].split('\n')
                #newCs = [k.split('\n') for k,v in self.LTL2LineNo.iteritems() if v in self.traceback[tb_key]]
                #newCs = [item for sublist in newCs for item in sublist]                
            """for clause in newCs:
                #need to mark trans lines because they do not always contain [] because of line breaks
                if h_item[1] == "trans":
                    isTrans[clause] = 1                    
                else:
                    isTrans[clause] = 0  
            """
            conjuncts = conjuncts + newCs 

            
        return conjuncts

    def _synthesize(self, with_safety_aut=False):
        cmd = self._getGROneCommand("GROneMain")
        if cmd is None:
            return (False, False, "")

        if with_safety_aut:    # Generally used for Mopsy
            cmd.append("--safety")

        if self.proj.compile_options["fastslow"]:
            cmd.append("--fastslow")

        subp = subprocess.Popen(cmd, stdout=subprocess.PIPE, stderr=subprocess.STDOUT, close_fds=False)
        
        realizable = False
        realizableFS = False

        output = ""
        for line in subp.stdout:
            output += line
            if "Specification is realizable" in line:
                realizable = True
            if "Specification is realizable with slow and fast actions" in line:
                realizableFS = True
               
        subp.stdout.close()

        return (realizable, realizableFS, output)

    def compile(self, with_safety_aut=False):
        if self.proj.compile_options["decompose"]:
            print "--> Decomposing..."
            self._decompose()
        print "--> Writing LTL file..."
        spec, tb, resp = self._writeLTLFile()
        print "--> Writing SMV file..."
        self._writeSMVFile()

        if tb is None:
            print "ERROR: Compilation aborted"
            return 

        #self._checkForEmptyGaits()
        print "--> Synthesizing..."
        return self._synthesize(with_safety_aut)
<|MERGE_RESOLUTION|>--- conflicted
+++ resolved
@@ -671,11 +671,7 @@
     def getGuiltyConjuncts(self, to_highlight):  
         #inverse dictionary for goal lookups
         #ivd=dict([(v,k) for (k,v) in self.LTL2LineNo.items()])
-<<<<<<< HEAD
-        isTrans = {}
-=======
-        
->>>>>>> 6879374e
+        
         topoCs=self.spec['Topo'].replace('\n','')
         topoCs = topoCs.replace('\t','')
         
