--- conflicted
+++ resolved
@@ -661,14 +661,9 @@
         ignoreDepth = depth
             
             
-<<<<<<< HEAD
-        if guiltyAndInds:
+        if guilty:
             print "unsat core found with just topo and init"
-            return guiltyAndInds[1]
-=======
-        if guilty:
             return guilty
->>>>>>> dc68ba34
         
         #if the problem is in conjunction with the topo but not just topo, keep increasing the depth until something more than just topo is returned
         mapping,  cnfMapping, init, self.trans, goals = conjunctsToCNF([topo,badInit], conjuncts, self.propList)
@@ -705,15 +700,8 @@
             #get contributing conjuncts from CNF indices            
             #guilty = cnfToConjuncts(allIndices, mapping)
         
-<<<<<<< HEAD
-        print "unsat core found with all parts"          
-        #remove non-goal clauses that were found in no topo check            
-        guilty = cnfToConjuncts((set(cnfIndices) - set(nonGoalIndicesOld)), mapping, cnfMapping)
-        print guilty
-        
-=======
+        print "unsat core found with all parts" 
                     
->>>>>>> dc68ba34
         return guilty
     
           
