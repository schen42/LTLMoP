import os, sys
import re
import time, copy
import math
import subprocess
import numpy
import itertools
import glob

from multiprocessing import Pool

sys.path.append("lib")

import project
import regions
import parseLP
from createJTLVinput import createLTLfile, createSMVfile, createTopologyFragment
from parseEnglishToLTL import bitEncoding, replaceRegionName
import fsa
from copy import deepcopy
from coreUtils import *

# Hack needed to ensure there's only one
_SLURP_SPEC_GENERATOR = None


class SpecCompiler(object):
    def __init__(self, spec_filename=None):
        self.proj = project.Project()

        if spec_filename is not None:
            self.loadSpec(spec_filename)

    def loadSpec(self,spec_filename):
        """
        Load the project object
        """
        self.proj.loadProject(spec_filename)

        # Check to make sure this project is complete
        if self.proj.rfi is None:
            print "ERROR: Please define regions before compiling."
            return
    
        # Remove comments
        self.specText = re.sub(r"#.*$", "", self.proj.specText, flags=re.MULTILINE)

        if self.specText.strip() == "":
            print "ERROR: Please write a specification before compiling."
            return

    def loadSimpleSpec(self,text="", regionList=[], sensors=[], actuators=[], customs=[], adj=[], outputfile=""):
        """
        Load a simple spec given by the arguments without reading from a spec file
        
        For Slurp

        region, sensors, actuators, customs are lists of strings representing props
        adj is a list of tuples [(region1,region2),...]
        """

        if outputfile == "":
            print "need to specify output filename"
            return

        self.proj.compile_options['decompose'] = False
        self.proj.project_root = os.path.abspath(os.path.dirname(os.path.expanduser(outputfile)))
        self.proj.project_basename, ext = os.path.splitext(os.path.basename(outputfile))
        self.proj.specText=text
        # construct a list of region objects with given names
        self.proj.rfi = regions.RegionFileInterface()
        for rname in regionList:
            self.proj.rfi.regions.append(regions.Region(name=rname))

        self.proj.enabled_sensors = sensors
        self.proj.enabled_actuators = actuators
        self.proj.all_customs = customs

        # construct adjacency matrix
        self.proj.rfi.transitions= [[[] for j in range(len(self.proj.rfi.regions))] for i in range(len(self.proj.rfi.regions))]
        for tran in adj:
            idx0 = self.proj.rfi.indexOfRegionWithName(tran[0])
            idx1 = self.proj.rfi.indexOfRegionWithName(tran[1])
            self.proj.rfi.transitions[idx0][idx1] = [(0,0)] # fake trans face
            self.proj.rfi.transitions[idx1][idx0] = [(0,0)]

    def _decompose(self):
        self.parser = parseLP.parseLP()
        self.parser.main(self.proj.getFilenamePrefix() + ".spec")

        # Remove all references to any obstacle regions at this point
        for r in self.proj.rfi.regions:
            if r.isObstacle:
                # Delete corresponding decomposed regions
                for sub_r in self.parser.proj.regionMapping[r.name]:
                    del self.parser.proj.rfi.regions[self.parser.proj.rfi.indexOfRegionWithName(sub_r)]

                    # Remove decomposed region from any overlapping mappings
                    for k,v in self.parser.proj.regionMapping.iteritems(): 
                        if k == r.name: continue
                        if sub_r in v:
                            v.remove(sub_r)

                # Remove mapping for the obstacle region
                del self.parser.proj.regionMapping[r.name]

        #self.proj.rfi.regions = filter(lambda r: not (r.isObstacle or r.name == "boundary"), self.proj.rfi.regions)
                    
        # save the regions into new region file
        filename = self.proj.getFilenamePrefix() + '_decomposed.regions'
        self.parser.proj.rfi.recalcAdjacency()
        self.parser.proj.rfi.writeFile(filename)


        self.proj.regionMapping = self.parser.proj.regionMapping
        self.proj.writeSpecFile()
        
    def _writeSMVFile(self):
        if self.proj.compile_options["decompose"]:
            numRegions = len(self.parser.proj.rfi.regions)
        else:
            numRegions = len(self.proj.rfi.regions)
        sensorList = self.proj.enabled_sensors
        robotPropList = self.proj.enabled_actuators + self.proj.all_customs + self.proj.internal_props

        createSMVfile(self.proj.getFilenamePrefix(), numRegions, sensorList, robotPropList)

    def _writeLTLFile(self):

        self.LTL2SpecLineNumber = None

        #regionList = [r.name for r in self.parser.proj.rfi.regions]
        regionList = [r.name for r in self.proj.rfi.regions]
        sensorList = copy.deepcopy(self.proj.enabled_sensors)
        robotPropList = self.proj.enabled_actuators + self.proj.all_customs
        
        text = self.proj.specText

        response = None

        # Create LTL using selected parser
        # TODO: rename decomposition object to something other than 'parser'
        if self.proj.compile_options["parser"] == "slurp":
            # Hack: We need to make sure there's only one of these
            global _SLURP_SPEC_GENERATOR
            
            # Make a new specgenerator and have it process the text
            if not _SLURP_SPEC_GENERATOR:
                # Add SLURP to path for import
                p = os.path.dirname(os.path.abspath(__file__))
                sys.path.append(os.path.join(p, "..", "etc", "SLURP"))
                from ltlbroom.specgeneration import SpecGenerator
                _SLURP_SPEC_GENERATOR = SpecGenerator()
            
            # Filter out regions it shouldn't know about
            filtered_regions = [region.name for region in self.proj.rfi.regions 
                                if not (region.isObstacle or region.name.lower() == "boundary")]
            LTLspec_env, LTLspec_sys, self.proj.internal_props, internal_sensors, responses, traceback = \
                _SLURP_SPEC_GENERATOR.generate(text, sensorList, filtered_regions, robotPropList,
                                               self.proj.currentConfig.region_tags)

            oldspec_env = LTLspec_env
            oldspec_sys = LTLspec_sys
 
            for ln, response in enumerate(responses):
                if not response:
                    print "WARNING: Could not parse the sentence in line {0}".format(ln)

            # Abort compilation if there were any errors
            if not all(responses):
                return None, responses, None
        
            # Add in the sensors so they go into the SMV and spec files
            for s in internal_sensors:
                if s not in sensorList:
                    sensorList.append(s)
                    self.proj.all_sensors.append(s)
                    self.proj.enabled_sensors.append(s)                    

            # Conjoin all the spec chunks
            LTLspec_env = '\t\t' + ' & \n\t\t'.join(LTLspec_env)
            LTLspec_sys = '\t\t' + ' & \n\t\t'.join(LTLspec_sys)
            
            if self.proj.compile_options["decompose"]:
                # substitute decomposed region names
                for r in self.proj.rfi.regions:
                    if not (r.isObstacle or r.name.lower() == "boundary"):
                        LTLspec_env = re.sub('\\bs\.' + r.name + '\\b', "("+' | '.join(["s."+x for x in self.parser.proj.regionMapping[r.name]])+")", LTLspec_env)
                        LTLspec_env = re.sub('\\be\.' + r.name + '\\b', "("+' | '.join(["e."+x for x in self.parser.proj.regionMapping[r.name]])+")", LTLspec_env)
                        LTLspec_sys = re.sub('\\bs\.' + r.name + '\\b', "("+' | '.join(["s."+x for x in self.parser.proj.regionMapping[r.name]])+")", LTLspec_sys)
                        LTLspec_sys = re.sub('\\be\.' + r.name + '\\b', "("+' | '.join(["e."+x for x in self.parser.proj.regionMapping[r.name]])+")", LTLspec_sys)

            response = responses

        elif self.proj.compile_options["parser"] == "ltl":
            # delete comments
            text = re.sub(r"#.*$", "", text, flags=re.MULTILINE)

            # split into env and sys parts (by looking for a line of just dashes in between)
            LTLspec_env, LTLspec_sys = re.split(r"^\s*-+\s*$", text, maxsplit=1, flags=re.MULTILINE)

            # split into subformulas
            LTLspec_env = re.split(r"(?:[ \t]*[\n\r][ \t]*)+", LTLspec_env)
            LTLspec_sys = re.split(r"(?:[ \t]*[\n\r][ \t]*)+", LTLspec_sys)

            # remove any empty initial entries (HACK?)
            while '' in LTLspec_env:
                LTLspec_env.remove('')
            while '' in LTLspec_sys:
                LTLspec_sys.remove('')

            print LTLspec_env
            print LTLspec_sys

            # automatically conjoin all the subformulas
            LTLspec_env = '\t\t' + ' & \n\t\t'.join(LTLspec_env)
            LTLspec_sys = '\t\t' + ' & \n\t\t'.join(LTLspec_sys)

            # substitute decomposed region 
            for r in self.proj.rfi.regions:
                if not (r.isObstacle or r.name.lower() == "boundary"):
                    LTLspec_env = re.sub('\\b' + r.name + '\\b', "("+' | '.join(["s."+x for x in self.parser.proj.regionMapping[r.name]])+")", LTLspec_env)
                    LTLspec_sys = re.sub('\\b' + r.name + '\\b', "("+' | '.join(["s."+x for x in self.parser.proj.regionMapping[r.name]])+")", LTLspec_sys)

            traceback = [] # HACK: needs to be something other than None
        elif self.proj.compile_options["parser"] == "structured":
            import parseEnglishToLTL

            # substitute decomposed region 
            for r in self.proj.rfi.regions:
                if not (r.isObstacle or r.name.lower() == "boundary"):
                    text = re.sub('\\b' + r.name + '\\b', "("+' | '.join(["s."+x for x in self.parser.proj.regionMapping[r.name]])+")", text)

            regionList = ["s."+x.name for x in self.parser.proj.rfi.regions]

            spec, traceback, failed, self.LTL2SpecLineNumber = parseEnglishToLTL.writeSpec(text, sensorList, regionList, robotPropList)

            # Abort compilation if there were any errors
            if failed:
                return None, None, None

            LTLspec_env = spec["EnvInit"] + spec["EnvTrans"] + spec["EnvGoals"]
            LTLspec_sys = spec["SysInit"] + spec["SysTrans"] + spec["SysGoals"]

            # HACK: account for the []<>TRUE goal we are adding
            traceback['SysGoals'].insert(0, None)
        else:
            print "Parser type '{0}' not currently supported".format(self.proj.compile_options["parser"])
            return None, None, None


        regNum = len(regionList)                                                         
        regList = map(lambda i: "bit"+str(i), range(0,int(numpy.ceil(numpy.log2(regNum)))))
        self.propList = sensorList + robotPropList + regList + self.proj.internal_props


        # Prepend "e." or "s." to propositions for JTLV
        for i, sensor in enumerate(sensorList):
            text = re.sub("\\b"+sensor+"\\b", "e." + sensor, text)
            sensorList[i] = "e." + sensorList[i]

        for i, prop in enumerate(robotPropList):
            text = re.sub("\\b"+prop+"\\b", "s." + prop, text)
            robotPropList[i] = "s." + robotPropList[i]

        regionList = [x.name for x in self.parser.proj.rfi.regions]

        # Define the number of bits needed to encode the regions
        numBits = int(math.ceil(math.log(len(regionList),2)))

        # creating the region bit encoding
        bitEncode = bitEncoding(len(regionList),numBits)
        currBitEnc = bitEncode['current']
        nextBitEnc = bitEncode['next']

        # switch to bit encodings for regions
        LTLspec_env = replaceRegionName(LTLspec_env, bitEncode, regionList)
        LTLspec_sys = replaceRegionName(LTLspec_sys, bitEncode, regionList)
    
        if self.LTL2SpecLineNumber is not None:
            for k in self.LTL2SpecLineNumber.keys():
                new_k = replaceRegionName(k, bitEncode, regionList)
                if new_k != k:
                    self.LTL2SpecLineNumber[new_k] = self.LTL2SpecLineNumber[k]
                    del self.LTL2SpecLineNumber[k]

        if self.proj.compile_options["decompose"]:
            adjData = self.parser.proj.rfi.transitions
        else:
            adjData = self.proj.rfi.transitions

        ##############################################################################
        ######### BEGIN HACK: generate env topology info for follow scenario #########
        ##############################################################################

        # taken from createJTLVInput

        env_topology = []
        # The topological relation (adjacency)
        for Origin in range(len(adjData)):
            # from region i we can stay in region i
            env_topology.append('\t\t\t []( (')
            env_topology.append(currBitEnc[Origin])
            env_topology.append(') -> ( (')
            env_topology.append(nextBitEnc[Origin])
            env_topology.append(')')
            
            for dest in range(len(adjData)):
                if adjData[Origin][dest]:
                    # not empty, hence there is a transition
                    env_topology.append('\n\t\t\t\t\t\t\t\t\t| (')
                    env_topology.append(nextBitEnc[dest])
                    env_topology.append(') ')

            # closing this region
            env_topology.append(' ) ) & \n ')

        env_topology = ''.join(env_topology).replace("s.bit", "e.sbit")
        
        # Setting the system initial formula to allow only valid
        #  region encoding. This may be redundent if an initial region is
        #  specified, but it is here to ensure the system cannot start from
        #  an invalid encoding
        initreg_formula = '\t\t\t( ' + currBitEnc[0] + ' \n'
        for regionInd in range(1,len(currBitEnc)):
            initreg_formula = initreg_formula + '\t\t\t\t | ' + currBitEnc[regionInd] + '\n'
        initreg_formula = initreg_formula + '\t\t\t) \n'
        initreg_formula = initreg_formula.replace("s.bit", "e.sbit")

        if "FOLLOW_SENSOR_CONSTRAINTS" in LTLspec_env:
            sensorBits = ["sbit{0}".format(n) for n in range(0,numBits)]
            for p in sensorBits:
                if p not in self.proj.enabled_sensors:
                    self.proj.enabled_sensors.append(p)
                if p not in self.proj.all_sensors:   
                    self.proj.all_sensors.append(p)

        LTLspec_env = LTLspec_env.replace("FOLLOW_SENSOR_CONSTRAINTS", env_topology + initreg_formula)

        ##############################################################################
        #################################### END HACK ################################
        ##############################################################################

        # Store some data needed for later analysis
        self.spec = self.splitSpecIntoComponents(LTLspec_env, LTLspec_sys)
        self.spec['Topo'] = createTopologyFragment(adjData)

        createLTLfile(self.proj.getFilenamePrefix(), sensorList, robotPropList, adjData, LTLspec_env, LTLspec_sys)
        
        if self.proj.compile_options["parser"] == "slurp":
            self.reversemapping = {self.postprocessLTL(line,sensorList,robotPropList).strip():line.strip() for line in oldspec_env + oldspec_sys}
            self.reversemapping[self.spec['Topo'].replace("\n","").replace("\t","").lstrip().rstrip("\n\t &")] = "TOPOLOGY"

        #for k,v in self.reversemapping.iteritems():
        #    print "{!r}:{!r}".format(k,v)        

        return self.spec, traceback, response
    
    def postprocessLTL(self, text, sensorList, robotPropList):
        # TODO: make everything use this
        if self.proj.compile_options["decompose"]:
            # substitute decomposed region names
            for r in self.proj.rfi.regions:
                if not (r.isObstacle or r.name.lower() == "boundary"):
                    text = re.sub('\\bs\.' + r.name + '\\b', "("+' | '.join(["s."+x for x in self.parser.proj.regionMapping[r.name]])+")", text)
                    text = re.sub('\\be\.' + r.name + '\\b', "("+' | '.join(["e."+x for x in self.parser.proj.regionMapping[r.name]])+")", text)

        # Prepend "e." or "s." to propositions for JTLV
        for i, sensor in enumerate(sensorList):
            text = re.sub("\\b"+sensor+"\\b", "e." + sensor, text)
            sensorList[i] = "e." + sensorList[i]

        for i, prop in enumerate(robotPropList):
            text = re.sub("\\b"+prop+"\\b", "s." + prop, text)
            robotPropList[i] = "s." + robotPropList[i]

        regionList = [x.name for x in self.parser.proj.rfi.regions]

        # Define the number of bits needed to encode the regions
        numBits = int(math.ceil(math.log(len(regionList),2)))

        # creating the region bit encoding
        bitEncode = bitEncoding(len(regionList),numBits)
        currBitEnc = bitEncode['current']
        nextBitEnc = bitEncode['next']

        # switch to bit encodings for regions
        text = replaceRegionName(text, bitEncode, regionList)

        return text
    
    def splitSpecIntoComponents(self, env, sys):
        spec = {}

        for agent, text in (("env", env), ("sys", sys)):
            for line in text.split("\n"):
                if line.strip() == '': continue

                if "[]<>" in line: 
                    linetype = "goals"
                elif "[]" in line:
                    linetype = "trans"
                else:
                    linetype = "init"

                key = agent.title()+linetype.title()
                if key not in spec:
                    spec[key] = ""

                spec[key] += line + "\n"

        return spec
        
    def _checkForEmptyGaits(self):
        from simulator.ode.ckbot import CKBotLib

        # Initialize gait library
        self.library = CKBotLib.CKBotLib()

        err = 0
        libs = self.library
        libs.readLibe()
		# Check that each individual trait has a corresponding config-gait pair
        robotPropList = self.proj.enabled_actuators + self.proj.all_customs
        for act in robotPropList:
            act = act.strip("u's.")
            if act[0] == "T":
                act = act.strip("T_")
                #print act
                words = act.split("_and_")
                #print words
                config = libs.findGait(words)
                #print config
                if type(config) == type(None):
                    err_message = "WARNING: No config-gait pair for actuator T_" + act + "\n"
                    print err_message
                    err = 1

    def _getGROneCommand(self, module):
        # Check that GROneMain, etc. is compiled
        if not os.path.exists(os.path.join(self.proj.ltlmop_root,"etc","jtlv","GROne","GROneMain.class")):
            print "Please compile the synthesis Java code first.  For instructions, see etc/jtlv/JTLV_INSTRUCTIONS."
            # TODO: automatically compile for the user
            return None

        # Windows uses a different delimiter for the java classpath
        if os.name == "nt":
            delim = ";"
        else:
            delim = ":"

        classpath = delim.join([os.path.join(self.proj.ltlmop_root, "etc", "jtlv", "jtlv-prompt1.4.0.jar"), os.path.join(self.proj.ltlmop_root, "etc", "jtlv", "GROne")])

        cmd = ["java", "-ea", "-Xmx512m", "-cp", classpath, module, self.proj.getFilenamePrefix() + ".smv", self.proj.getFilenamePrefix() + ".ltl"]

        return cmd

    def _analyze(self):
        cmd = self._getGROneCommand("GROneDebug")
        if cmd is None:
            return (False, False, [], "")

        subp = subprocess.Popen(cmd, stdout=subprocess.PIPE, stderr=subprocess.STDOUT, close_fds=False)

        # TODO: Make this output live
        while subp.poll():
            time.sleep(0.1)

        realizable = False    
        unsat = False
        nonTrivial = False

        output = ""
        to_highlight = []
        for dline in subp.stdout:
            output += dline
            if "Specification is realizable" in dline:   
                realizable = True            
            
            ### Highlight sentences corresponding to identified errors ###

            # System unsatisfiability
            elif "System initial condition is unsatisfiable." in dline:
                to_highlight.append(("sys", "init"))
            elif "System transition relation is unsatisfiable." in dline:
                to_highlight.append(("sys", "trans"))
            elif "System highlighted goal(s) unsatisfiable" in dline:
                for l in (dline.strip()).split()[-1:]:
                    to_highlight.append(("sys", "goals", int(l)))
            elif "System highlighted goal(s) inconsistent with transition relation" in dline:
                to_highlight.append(("sys", "trans"))
                to_highlight.append(("sys", "init"))
                for l in (dline.strip()).split()[-1:]:
                    to_highlight.append(("sys", "goals", int(l)))
            elif "System initial condition inconsistent with transition relation" in dline:
                to_highlight.append(("sys", "init"))
                to_highlight.append(("sys", "trans"))
           
            # Environment unsatisfiability
            elif "Environment initial condition is unsatisfiable." in dline:
                to_highlight.append(("env", "init"))
            elif "Environment transition relation is unsatisfiable." in dline:
                to_highlight.append(("env", "trans"))
            elif "Environment highlighted goal(s) unsatisfiable" in dline:
                for l in (dline.strip()).split()[-1:]:
                    to_highlight.append(("env", "goals", int(l)))
            elif "Environment highlighted goal(s) inconsistent with transition relation" in dline:
                to_highlight.append(("env", "init"))
                to_highlight.append(("env", "trans"))
                for l in (dline.strip()).split()[-1:]:
                    to_highlight.append(("env", "goals", int(l)))
            elif "Environment initial condition inconsistent with transition relation" in dline:
                to_highlight.append(("env", "init"))
                to_highlight.append(("env", "trans"))
           
        
            # System unrealizability
            elif "System is unrealizable because the environment can force a safety violation" in dline:
                to_highlight.append(("sys", "trans"))
                to_highlight.append(("sys", "init"))
            elif "System highlighted goal(s) unrealizable" in dline:
                to_highlight.append(("sys", "trans"))
                to_highlight.append(("sys", "init"))
                for l in (dline.strip()).split()[-1:]:
                    to_highlight.append(("sys", "goals", int(l)))
            
            # Environment unrealizability
            elif "Environment is unrealizable because the system can force a safety violation" in dline:
                to_highlight.append(("env", "trans"))
            elif "Environment highlighted goal(s) unrealizable" in dline:
                to_highlight.append(("env", "trans"))
                for l in (dline.strip()).split()[-1:]:
                    to_highlight.append(("env", "goals", int(l)))
                    
            if "unsatisfiable" in dline or "inconsistent" in dline :
                unsat = True

        # check for trivial initial-state automaton with no transitions
        if realizable:           
            proj_copy = deepcopy(self.proj)
            proj_copy.rfi = self.parser.proj.rfi
            proj_copy.sensor_handler = None
            proj_copy.actuator_handler = None
            proj_copy.h_instance = None
    
            aut = fsa.Automaton(proj_copy)
    
            aut.loadFile(self.proj.getFilenamePrefix()+".aut", self.proj.enabled_sensors, self.proj.enabled_actuators, self.proj.all_customs)        
            
            nonTrivial = any([s.transitions != [] for s in aut.states])

        subp.stdout.close()
        
        return (realizable, unsat, nonTrivial, to_highlight, output)
    
    
    def _coreFinding(self, to_highlight, unsat):
        #find number of states in automaton/counter for unsat/unreal core max unrolling depth ("recurrence diameter")
        proj_copy = deepcopy(self.proj)
        proj_copy.rfi = self.parser.proj.rfi
        proj_copy.sensor_handler = None
        proj_copy.actuator_handler = None
        proj_copy.h_instance = None
    
        aut = fsa.Automaton(proj_copy)
        aut.loadFile(self.proj.getFilenamePrefix()+".aut", self.proj.enabled_sensors, self.proj.enabled_actuators, self.proj.all_customs)        
        numStates = len(aut.states)
        
#        regionList = [r.name for r in self.parser.proj.rfi.regions]
#        robotPropList = self.proj.enabled_actuators + self.proj.all_customs
#        regList = map(lambda i: "bit"+str(i), range(0,int(numpy.ceil(numpy.log2(len(regionList))))))
        
#        numStates = 2**len(regList + robotPropList)
        
        
        if unsat:
            guilty = self.findCoresUnsat(to_highlight,numStates)#returns LTL  
        else:
            guilty = self.findCoresUnsat(to_highlight,numStates)#returns LTL   
        return guilty
        
        
        
    
    def findCoresUnsat(self,to_highlight,maxDepth):
        #get conjuncts to be minimized
        conjuncts, isTrans = self.getGuiltyConjuncts(to_highlight)
        if conjuncts!=[]:
            depth = 1
            output = ""
            
            mapping, init, trans, goals = conjunctsToCNF(conjuncts, isTrans, self.propList,self.proj.getFilenamePrefix()+".cnf",maxDepth)
            
            
            def duplicate(d):
                transClauses = []
                #Duplicating transition clauses for depth greater than 1         
                numOrigClauses = len(trans)   
                for i in range(1,d+1):
                    transClausesNew = []
                    for clause in trans:
                        newClause = ""
                        for c in clause.split():
                            intC = int(c)
                            newClause= newClause + str(cmp(intC,0)*(abs(intC)+len(self.propList)*i)) +" "
                        newClause=newClause+"\n"
                        transClausesNew.append(newClause)
                    j = 0    
                    for line in conjuncts:
                        if isTrans[line]:                       
                            numVarsInTrans = (len(mapping[line]))/i
                            mapping[line].extend(map(lambda x: x+numOrigClauses, mapping[line][-numVarsInTrans:]))
                            j = j + 1
                    transClauses.extend(transClausesNew)
        
                dg = map(lambda x: ' '.join(map(lambda y: str(cmp(int(y),0)*(abs(int(y))+len(self.propList)*(d))), x.split(' '))) + '\n', goals)
                n = len(transClauses) + len(init)
                for line in conjuncts:
                        if "<>" in line:
                            mapping[line] = range(n+1,n+len(goals)+1)
                
                return init + transClauses + dg
            
            
            allCnfs = map(lambda x: duplicate(x), range(0,maxDepth+1))
            
            
                            
                   
            
            #allCnfs = map(lambda x: trans + x, dupGoals)
            
            pool = Pool(processes=len(allCnfs))
            
            
            cmd = self._getPicosatCommand() 
            numProps = len(self.propList)
                      
            #print "STARTING PICO MAP"
            
            guiltyIndsList = pool.map(findGuiltyClauseIndsWrapper, itertools.izip(itertools.repeat(cmd),range(1,len(allCnfs)+1), itertools.repeat(numProps), allCnfs, itertools.repeat(mapping)), chunksize = 1)
            #allGuilty = map((lambda (depth, cnfs): self.guiltyParallel(depth+1, cnfs, mapping)), list(enumerate(allCnfs)))
            #print "ENDING PICO MAP"
            
            allIndices = set([item for sublist in guiltyIndsList for item in sublist])
            
            
            #get contributing conjuncts from CNF indices            
            guilty = cnfToConjuncts(allIndices, mapping)
            
                        
            return guilty
    
          
        
                
    
        
    def findCoresUnreal(self,to_highlight,maxDepth):
        #get conjuncts to be minimized
        return self.findCoresUnsat(to_highlight, maxDepth)
        
        
    def _getPicosatCommand(self):
        # look for picosat

        paths = glob.glob(os.path.join(self.proj.ltlmop_root,"lib","cores","picosat-*"))
        if len(paths) == 0:
            print "Where is your sat solver? We use Picosat."
            # TODO: automatically compile for the user
            return None
        else:
            print "Found Picosat in " + paths[0]

        if os.name == "nt":
            cmd = os.path.join(paths[0],"picomus.exe")
        else:
            cmd = [os.path.join(paths[0],"picomus")]

        return cmd
    
    def getGuiltyConjuncts(self, to_highlight):  
        #inverse dictionary for goal lookups
        #ivd=dict([(v,k) for (k,v) in self.LTL2LineNo.items()])
        isTrans = {}
        topoCs=self.spec['Topo'].replace('\n','')
        topoCs = topoCs.replace('\t','')
        isTrans[topoCs] = True
        
        conjuncts = [topoCs]
<<<<<<< HEAD
        
=======
                
>>>>>>> 0fe00b88
        for h_item in to_highlight:
            tb_key = h_item[0].title() + h_item[1].title()

            newCs = []
            if h_item[1] == "goals":
                #special treatment for goals: (1) we already know which one to highlight, and (2) we need to check both tenses
                #TODO: separate out the check for present and future tense -- what if you have to toggle but can still do so infinitely often?
                #newCs = ivd[self.traceback[tb_key][h_item[2]]].split('\n')                 
                goals = ["[]<>(TRUE)"] + self.spec[tb_key].split('\n')
                newCs = [goals[h_item[2]]]
                newCsOld = newCs
                """for p in self.propList:
                    old = ''+str(p)
                    new = 'next('+str(p)+')'
                    newCs = map(lambda s: s.replace(old,new), newCs) 
                """                           
                #newCs.extend(newCsOld)
            else:
                newCs = self.spec[tb_key].split('\n')
                #newCs = [k.split('\n') for k,v in self.LTL2LineNo.iteritems() if v in self.traceback[tb_key]]
                #newCs = [item for sublist in newCs for item in sublist]                
            for clause in newCs:
                #need to mark trans lines because they do not always contain [] because of line breaks
                if h_item[1] == "trans":
                    isTrans[clause] = 1                    
                else:
                    isTrans[clause] = 0  
            conjuncts = conjuncts + newCs 

            
        return conjuncts, isTrans

    def _synthesize(self, with_safety_aut=False):
        cmd = self._getGROneCommand("GROneMain")
        if cmd is None:
            return (False, False, "")

        if with_safety_aut:    # Generally used for Mopsy
            cmd.append("--safety")

        if self.proj.compile_options["fastslow"]:
            cmd.append("--fastslow")

        subp = subprocess.Popen(cmd, stdout=subprocess.PIPE, stderr=subprocess.STDOUT, close_fds=False)
        
        # TODO: Make this output live
        while subp.poll():
            time.sleep(0.1)

        realizable = False
        realizableFS = False

        output = ""
        for line in subp.stdout:
            output += line
            if "Specification is realizable" in line:
                realizable = True
            if "Specification is realizable with slow and fast actions" in line:
                realizableFS = True
               
        subp.stdout.close()

        return (realizable, realizableFS, output)

    def compile(self, with_safety_aut=False):
        if self.proj.compile_options["decompose"]:
            print "--> Decomposing..."
            self._decompose()
        print "--> Writing LTL file..."
        spec, tb, resp = self._writeLTLFile()
        print "--> Writing SMV file..."
        self._writeSMVFile()

        if tb is None:
            print "ERROR: Compilation aborted"
            return 

        #self._checkForEmptyGaits()
        print "--> Synthesizing..."
        return self._synthesize(with_safety_aut)
<|MERGE_RESOLUTION|>--- conflicted
+++ resolved
@@ -688,11 +688,7 @@
         isTrans[topoCs] = True
         
         conjuncts = [topoCs]
-<<<<<<< HEAD
-        
-=======
                 
->>>>>>> 0fe00b88
         for h_item in to_highlight:
             tb_key = h_item[0].title() + h_item[1].title()
 
