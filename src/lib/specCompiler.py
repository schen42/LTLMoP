import os, sys
import re
import time
import math
import subprocess
import numpy
import itertools
import glob

from multiprocessing import Pool

sys.path.append("lib")
sys.path.append(os.path.join("lib","cores"))

import project
import regions
import parseLP
from createJTLVinput import createLTLfile, createSMVfile, createTopologyFragment
from parseEnglishToLTL import bitEncoding, replaceRegionName
import fsa
from copy import deepcopy
from coreUtils import *

# Hack needed to ensure there's only one
_SLURP_SPEC_GENERATOR = None


class SpecCompiler(object):
    def __init__(self, spec_filename=None):
        self.proj = project.Project()

        if spec_filename is not None:
            self.loadSpec(spec_filename)

    def loadSpec(self,spec_filename):
        """
        Load the project object
        """
        self.proj.loadProject(spec_filename)

        # Check to make sure this project is complete
        if self.proj.rfi is None:
            print "ERROR: Please define regions before compiling."
            return
    
        # Remove comments
        self.specText = re.sub(r"#.*$", "", self.proj.specText, flags=re.MULTILINE)

        if self.specText.strip() == "":
            print "ERROR: Please write a specification before compiling."
            return

    def loadSimpleSpec(self,text="", regionList=[], sensors=[], actuators=[], customs=[], adj=[], outputfile=""):
        """
        Load a simple spec given by the arguments without reading from a spec file
        
        For Slurp

        region, sensors, actuators, customs are lists of strings representing props
        adj is a list of tuples [(region1,region2),...]
        """

        if outputfile == "":
            print "need to specify output filename"
            return

        self.proj.compile_options['decompose'] = False
        self.proj.project_root = os.path.abspath(os.path.dirname(os.path.expanduser(outputfile)))
        self.proj.project_basename, ext = os.path.splitext(os.path.basename(outputfile))
        self.proj.specText=text
        # construct a list of region objects with given names
        self.proj.rfi = regions.RegionFileInterface()
        for rname in regionList:
            self.proj.rfi.regions.append(regions.Region(name=rname))

        self.proj.enabled_sensors = sensors
        self.proj.enabled_actuators = actuators
        self.proj.all_customs = customs

        # construct adjacency matrix
        self.proj.rfi.transitions= [[[] for j in range(len(self.proj.rfi.regions))] for i in range(len(self.proj.rfi.regions))]
        for tran in adj:
            idx0 = self.proj.rfi.indexOfRegionWithName(tran[0])
            idx1 = self.proj.rfi.indexOfRegionWithName(tran[1])
            self.proj.rfi.transitions[idx0][idx1] = [(0,0)] # fake trans face
            self.proj.rfi.transitions[idx1][idx0] = [(0,0)]

    def _decompose(self):
        self.parser = parseLP.parseLP()
        self.parser.main(self.proj.getFilenamePrefix() + ".spec")

        # Remove all references to any obstacle regions at this point
        for r in self.proj.rfi.regions:
            if r.isObstacle:
                # Delete corresponding decomposed regions
                for sub_r in self.parser.proj.regionMapping[r.name]:
                    del self.parser.proj.rfi.regions[self.parser.proj.rfi.indexOfRegionWithName(sub_r)]

                    # Remove decomposed region from any overlapping mappings
                    for k,v in self.parser.proj.regionMapping.iteritems(): 
                        if k == r.name: continue
                        if sub_r in v:
                            v.remove(sub_r)

                # Remove mapping for the obstacle region
                del self.parser.proj.regionMapping[r.name]

        #self.proj.rfi.regions = filter(lambda r: not (r.isObstacle or r.name == "boundary"), self.proj.rfi.regions)
                    
        # save the regions into new region file
        filename = self.proj.getFilenamePrefix() + '_decomposed.regions'
        self.parser.proj.rfi.recalcAdjacency()
        self.parser.proj.rfi.writeFile(filename)


        self.proj.regionMapping = self.parser.proj.regionMapping
        self.proj.writeSpecFile()
        
    def _writeSMVFile(self):
        if self.proj.compile_options["decompose"]:
            numRegions = len(self.parser.proj.rfi.regions)
        else:
            numRegions = len(self.proj.rfi.regions)
        sensorList = self.proj.enabled_sensors
        robotPropList = self.proj.enabled_actuators + self.proj.all_customs + self.proj.internal_props

        createSMVfile(self.proj.getFilenamePrefix(), numRegions, sensorList, robotPropList)

    def _writeLTLFile(self):

        self.LTL2SpecLineNumber = None

        #regionList = [r.name for r in self.parser.proj.rfi.regions]
        regionList = [r.name for r in self.proj.rfi.regions]
        sensorList = deepcopy(self.proj.enabled_sensors)
        robotPropList = self.proj.enabled_actuators + self.proj.all_customs
        
        text = self.proj.specText

        response = None

        # Create LTL using selected parser
        # TODO: rename decomposition object to something other than 'parser'
        if self.proj.compile_options["parser"] == "slurp":
            # default to no region tags if no simconfig is defined, so we can compile without
            if self.proj.currentConfig is None:
                region_tags = {}
            else:
                region_tags = self.proj.currentConfig.region_tags
 
            # Hack: We need to make sure there's only one of these
            global _SLURP_SPEC_GENERATOR
            
            # Make a new specgenerator and have it process the text
            if not _SLURP_SPEC_GENERATOR:
                # Add SLURP to path for import
                p = os.path.dirname(os.path.abspath(__file__))
                sys.path.append(os.path.join(p, "..", "etc", "SLURP"))
                from ltlbroom.specgeneration import SpecGenerator
                _SLURP_SPEC_GENERATOR = SpecGenerator()
            
            # Filter out regions it shouldn't know about
            filtered_regions = [region.name for region in self.proj.rfi.regions 
                                if not (region.isObstacle or region.name.lower() == "boundary")]
            LTLspec_env, LTLspec_sys, self.proj.internal_props, internal_sensors, responses, traceback = \
                _SLURP_SPEC_GENERATOR.generate(text, sensorList, filtered_regions, robotPropList, region_tags)

            oldspec_env = LTLspec_env
            oldspec_sys = LTLspec_sys
 
            for ln, response in enumerate(responses):
                if not response:
                    print "WARNING: Could not parse the sentence in line {0}".format(ln)

            # Abort compilation if there were any errors
            if not all(responses):
                return None, None, responses
        
            # Add in the sensors so they go into the SMV and spec files
            for s in internal_sensors:
                if s not in sensorList:
                    sensorList.append(s)
                    self.proj.all_sensors.append(s)
                    self.proj.enabled_sensors.append(s)                    

            # Conjoin all the spec chunks
            LTLspec_env = '\t\t' + ' & \n\t\t'.join(LTLspec_env)
            LTLspec_sys = '\t\t' + ' & \n\t\t'.join(LTLspec_sys)
            
            if self.proj.compile_options["decompose"]:
                # substitute decomposed region names
                for r in self.proj.rfi.regions:
                    if not (r.isObstacle or r.name.lower() == "boundary"):
                        LTLspec_env = re.sub('\\bs\.' + r.name + '\\b', "("+' | '.join(["s."+x for x in self.parser.proj.regionMapping[r.name]])+")", LTLspec_env)
                        LTLspec_env = re.sub('\\be\.' + r.name + '\\b', "("+' | '.join(["e."+x for x in self.parser.proj.regionMapping[r.name]])+")", LTLspec_env)
                        LTLspec_sys = re.sub('\\bs\.' + r.name + '\\b', "("+' | '.join(["s."+x for x in self.parser.proj.regionMapping[r.name]])+")", LTLspec_sys)
                        LTLspec_sys = re.sub('\\be\.' + r.name + '\\b', "("+' | '.join(["e."+x for x in self.parser.proj.regionMapping[r.name]])+")", LTLspec_sys)

            response = responses

        elif self.proj.compile_options["parser"] == "ltl":
            # delete comments
            text = re.sub(r"#.*$", "", text, flags=re.MULTILINE)

            # split into env and sys parts (by looking for a line of just dashes in between)
            LTLspec_env, LTLspec_sys = re.split(r"^\s*-+\s*$", text, maxsplit=1, flags=re.MULTILINE)

            # split into subformulas
            LTLspec_env = re.split(r"(?:[ \t]*[\n\r][ \t]*)+", LTLspec_env)
            LTLspec_sys = re.split(r"(?:[ \t]*[\n\r][ \t]*)+", LTLspec_sys)

            # remove any empty initial entries (HACK?)
            while '' in LTLspec_env:
                LTLspec_env.remove('')
            while '' in LTLspec_sys:
                LTLspec_sys.remove('')

            print LTLspec_env
            print LTLspec_sys

            # automatically conjoin all the subformulas
            LTLspec_env = '\t\t' + ' & \n\t\t'.join(LTLspec_env)
            LTLspec_sys = '\t\t' + ' & \n\t\t'.join(LTLspec_sys)

            # substitute decomposed region 
            for r in self.proj.rfi.regions:
                if not (r.isObstacle or r.name.lower() == "boundary"):
                    LTLspec_env = re.sub('\\b' + r.name + '\\b', "("+' | '.join(["s."+x for x in self.parser.proj.regionMapping[r.name]])+")", LTLspec_env)
                    LTLspec_sys = re.sub('\\b' + r.name + '\\b', "("+' | '.join(["s."+x for x in self.parser.proj.regionMapping[r.name]])+")", LTLspec_sys)

            traceback = [] # HACK: needs to be something other than None
        elif self.proj.compile_options["parser"] == "structured":
            import parseEnglishToLTL

            # substitute decomposed region 
            for r in self.proj.rfi.regions:
                if not (r.isObstacle or r.name.lower() == "boundary"):
                    text = re.sub('\\b' + r.name + '\\b', "("+' | '.join(["s."+x for x in self.parser.proj.regionMapping[r.name]])+")", text)

            regionList = ["s."+x.name for x in self.parser.proj.rfi.regions]

            spec, traceback, failed, self.LTL2SpecLineNumber = parseEnglishToLTL.writeSpec(text, sensorList, regionList, robotPropList)

            # Abort compilation if there were any errors
            if failed:
                return None, None, None

            LTLspec_env = spec["EnvInit"] + spec["EnvTrans"] + spec["EnvGoals"]
            LTLspec_sys = spec["SysInit"] + spec["SysTrans"] + spec["SysGoals"]

            # HACK: account for the []<>TRUE goal we are adding
            traceback['SysGoals'].insert(0, None)
        else:
            print "Parser type '{0}' not currently supported".format(self.proj.compile_options["parser"])
            return None, None, None


        regNum = len(regionList)                                                         
        regList = map(lambda i: "bit"+str(i), range(0,int(numpy.ceil(numpy.log2(regNum)))))
        self.propList = sensorList + robotPropList + regList + self.proj.internal_props


        # Prepend "e." or "s." to propositions for JTLV
        for i, sensor in enumerate(sensorList):
            text = re.sub("\\b"+sensor+"\\b", "e." + sensor, text)
            sensorList[i] = "e." + sensorList[i]

        for i, prop in enumerate(robotPropList):
            text = re.sub("\\b"+prop+"\\b", "s." + prop, text)
            robotPropList[i] = "s." + robotPropList[i]

        regionList = [x.name for x in self.parser.proj.rfi.regions]

        # Define the number of bits needed to encode the regions
        numBits = int(math.ceil(math.log(len(regionList),2)))

        # creating the region bit encoding
        bitEncode = bitEncoding(len(regionList),numBits)
        currBitEnc = bitEncode['current']
        nextBitEnc = bitEncode['next']

        # switch to bit encodings for regions
        LTLspec_env = replaceRegionName(LTLspec_env, bitEncode, regionList)
        LTLspec_sys = replaceRegionName(LTLspec_sys, bitEncode, regionList)
    
        if self.LTL2SpecLineNumber is not None:
            for k in self.LTL2SpecLineNumber.keys():
                new_k = replaceRegionName(k, bitEncode, regionList)
                if new_k != k:
                    self.LTL2SpecLineNumber[new_k] = self.LTL2SpecLineNumber[k]
                    del self.LTL2SpecLineNumber[k]

        if self.proj.compile_options["decompose"]:
            adjData = self.parser.proj.rfi.transitions
        else:
            adjData = self.proj.rfi.transitions

        ##############################################################################
        ######### BEGIN HACK: generate env topology info for follow scenario #########
        ##############################################################################

        # taken from createJTLVInput

        env_topology = []
        # The topological relation (adjacency)
        for Origin in range(len(adjData)):
            # from region i we can stay in region i
            env_topology.append('\t\t\t []( (')
            env_topology.append(currBitEnc[Origin])
            env_topology.append(') -> ( (')
            env_topology.append(nextBitEnc[Origin])
            env_topology.append(')')
            
            for dest in range(len(adjData)):
                if adjData[Origin][dest]:
                    # not empty, hence there is a transition
                    env_topology.append('\n\t\t\t\t\t\t\t\t\t| (')
                    env_topology.append(nextBitEnc[dest])
                    env_topology.append(') ')

            # closing this region
            env_topology.append(' ) ) & \n ')

        env_topology = ''.join(env_topology).replace("s.bit", "e.sbit")
        
        # Setting the system initial formula to allow only valid
        #  region encoding. This may be redundent if an initial region is
        #  specified, but it is here to ensure the system cannot start from
        #  an invalid encoding
        initreg_formula = '\t\t\t( ' + currBitEnc[0] + ' \n'
        for regionInd in range(1,len(currBitEnc)):
            initreg_formula = initreg_formula + '\t\t\t\t | ' + currBitEnc[regionInd] + '\n'
        initreg_formula = initreg_formula + '\t\t\t) \n'
        initreg_formula = initreg_formula.replace("s.bit", "e.sbit")

        if "FOLLOW_SENSOR_CONSTRAINTS" in LTLspec_env:
            sensorBits = ["sbit{0}".format(n) for n in range(0,numBits)]
            for p in sensorBits:
                if p not in self.proj.enabled_sensors:
                    self.proj.enabled_sensors.append(p)
                if p not in self.proj.all_sensors:   
                    self.proj.all_sensors.append(p)

        LTLspec_env = LTLspec_env.replace("FOLLOW_SENSOR_CONSTRAINTS", env_topology + initreg_formula)

        ##############################################################################
        #################################### END HACK ################################
        ##############################################################################

        # Store some data needed for later analysis
        self.spec = self.splitSpecIntoComponents(LTLspec_env, LTLspec_sys)
        self.spec['Topo'] = createTopologyFragment(adjData)

        createLTLfile(self.proj.getFilenamePrefix(), sensorList, robotPropList, adjData, LTLspec_env, LTLspec_sys)
        
        if self.proj.compile_options["parser"] == "slurp":
            self.reversemapping = {self.postprocessLTL(line,sensorList,robotPropList).strip():line.strip() for line in oldspec_env + oldspec_sys}
            self.reversemapping[self.spec['Topo'].replace("\n","").replace("\t","").lstrip().rstrip("\n\t &")] = "TOPOLOGY"

        #for k,v in self.reversemapping.iteritems():
        #    print "{!r}:{!r}".format(k,v)        

        return self.spec, traceback, response
    
    def postprocessLTL(self, text, sensorList, robotPropList):
        # TODO: make everything use this
        if self.proj.compile_options["decompose"]:
            # substitute decomposed region names
            for r in self.proj.rfi.regions:
                if not (r.isObstacle or r.name.lower() == "boundary"):
                    text = re.sub('\\bs\.' + r.name + '\\b', "("+' | '.join(["s."+x for x in self.parser.proj.regionMapping[r.name]])+")", text)
                    text = re.sub('\\be\.' + r.name + '\\b', "("+' | '.join(["e."+x for x in self.parser.proj.regionMapping[r.name]])+")", text)

        # Prepend "e." or "s." to propositions for JTLV
        for i, sensor in enumerate(sensorList):
            text = re.sub("\\b"+sensor+"\\b", "e." + sensor, text)
            sensorList[i] = "e." + sensorList[i]

        for i, prop in enumerate(robotPropList):
            text = re.sub("\\b"+prop+"\\b", "s." + prop, text)
            robotPropList[i] = "s." + robotPropList[i]

        regionList = [x.name for x in self.parser.proj.rfi.regions]

        # Define the number of bits needed to encode the regions
        numBits = int(math.ceil(math.log(len(regionList),2)))

        # creating the region bit encoding
        bitEncode = bitEncoding(len(regionList),numBits)
        currBitEnc = bitEncode['current']
        nextBitEnc = bitEncode['next']

        # switch to bit encodings for regions
        text = replaceRegionName(text, bitEncode, regionList)

        return text
    
    def splitSpecIntoComponents(self, env, sys):
        spec = {}

        for agent, text in (("env", env), ("sys", sys)):
            for line in text.split("\n"):
                if line.strip() == '': continue

                if "[]<>" in line: 
                    linetype = "goals"
                elif "[]" in line:
                    linetype = "trans"
                else:
                    linetype = "init"

                key = agent.title()+linetype.title()
                if key not in spec:
                    spec[key] = ""

                spec[key] += line + "\n"

        return spec
        
    def _checkForEmptyGaits(self):
        from simulator.ode.ckbot import CKBotLib

        # Initialize gait library
        self.library = CKBotLib.CKBotLib()

        err = 0
        libs = self.library
        libs.readLibe()
		# Check that each individual trait has a corresponding config-gait pair
        robotPropList = self.proj.enabled_actuators + self.proj.all_customs
        for act in robotPropList:
            act = act.strip("u's.")
            if act[0] == "T":
                act = act.strip("T_")
                #print act
                words = act.split("_and_")
                #print words
                config = libs.findGait(words)
                #print config
                if type(config) == type(None):
                    err_message = "WARNING: No config-gait pair for actuator T_" + act + "\n"
                    print err_message
                    err = 1

    def _getGROneCommand(self, module):
        # Check that GROneMain, etc. is compiled
        if not os.path.exists(os.path.join(self.proj.ltlmop_root,"etc","jtlv","GROne","GROneMain.class")):
            print "Please compile the synthesis Java code first.  For instructions, see etc/jtlv/JTLV_INSTRUCTIONS."
            # TODO: automatically compile for the user
            return None

        # Windows uses a different delimiter for the java classpath
        if os.name == "nt":
            delim = ";"
        else:
            delim = ":"

        classpath = delim.join([os.path.join(self.proj.ltlmop_root, "etc", "jtlv", "jtlv-prompt1.4.0.jar"), os.path.join(self.proj.ltlmop_root, "etc", "jtlv", "GROne")])

        cmd = ["java", "-ea", "-Xmx512m", "-cp", classpath, module, self.proj.getFilenamePrefix() + ".smv", self.proj.getFilenamePrefix() + ".ltl"]

        return cmd

    def _autIsNonTrivial(self):
        """
        Check for a) empty automaton, or b) trivial initial-state automaton
         with no transitions
        (This can indicate unsatisfiable system initial conditions (case a),
         or an unsat environment (case b).)

        TODO: Do this in the Java code; it's super inefficient to
        load the whole aut just to check this.
        """

        proj_copy = deepcopy(self.proj)
        proj_copy.rfi = self.parser.proj.rfi
        proj_copy.sensor_handler = None
        proj_copy.actuator_handler = None
        proj_copy.h_instance = None

        aut = fsa.Automaton(proj_copy)

        aut.loadFile(self.proj.getFilenamePrefix()+".aut", self.proj.enabled_sensors, self.proj.enabled_actuators, self.proj.all_customs)        
        
        nonTrivial = any([len(s.transitions) > 0 for s in aut.states])

        return nonTrivial

    def _analyze(self):
        cmd = self._getGROneCommand("GROneDebug")
        if cmd is None:
            return (False, False, [], "")

        subp = subprocess.Popen(cmd, stdout=subprocess.PIPE, stderr=subprocess.STDOUT, close_fds=False)

        realizable = False    
        unsat = False
        nonTrivial = False
        

        output = ""
        to_highlight = []
        for dline in subp.stdout:
            output += dline

            if "Specification is realizable" in dline:   
                realizable = True            
                nonTrivial = self._autIsNonTrivial()
                if nonTrivial:
                    break
            
            ### Highlight sentences corresponding to identified errors ###

            # System unsatisfiability
            elif "System initial condition is unsatisfiable." in dline:
                to_highlight.append(("sys", "init"))
            elif "System transition relation is unsatisfiable." in dline:
                to_highlight.append(("sys", "trans"))
            elif "System highlighted goal(s) unsatisfiable" in dline:
                for l in (dline.strip()).split()[-1:]:
                    to_highlight.append(("sys", "goals", int(l)))
            elif "System highlighted goal(s) inconsistent with transition relation" in dline:
                to_highlight.append(("sys", "trans"))
                to_highlight.append(("sys", "init"))
                for l in (dline.strip()).split()[-1:]:
                    to_highlight.append(("sys", "goals", int(l)))
            elif "System initial condition inconsistent with transition relation" in dline:
                to_highlight.append(("sys", "init"))
                to_highlight.append(("sys", "trans"))
           
            # Environment unsatisfiability
            elif "Environment initial condition is unsatisfiable." in dline:
                to_highlight.append(("env", "init"))
            elif "Environment transition relation is unsatisfiable." in dline:
                to_highlight.append(("env", "trans"))
            elif "Environment highlighted goal(s) unsatisfiable" in dline:
                for l in (dline.strip()).split()[-1:]:
                    to_highlight.append(("env", "goals", int(l)))
            elif "Environment highlighted goal(s) inconsistent with transition relation" in dline:
                to_highlight.append(("env", "init"))
                to_highlight.append(("env", "trans"))
                for l in (dline.strip()).split()[-1:]:
                    to_highlight.append(("env", "goals", int(l)))
            elif "Environment initial condition inconsistent with transition relation" in dline:
                to_highlight.append(("env", "init"))
                to_highlight.append(("env", "trans"))
           
        
            # System unrealizability
            elif "System is unrealizable because the environment can force a safety violation" in dline:
                to_highlight.append(("sys", "trans"))
                to_highlight.append(("sys", "init"))
            elif "System highlighted goal(s) unrealizable" in dline:
                to_highlight.append(("sys", "trans"))
                to_highlight.append(("sys", "init"))
                for l in (dline.strip()).split()[-1:]:
                    to_highlight.append(("sys", "goals", int(l)))
            
            # Environment unrealizability
            elif "Environment is unrealizable because the system can force a safety violation" in dline:
                to_highlight.append(("env", "trans"))
            elif "Environment highlighted goal(s) unrealizable" in dline:
                to_highlight.append(("env", "trans"))
                for l in (dline.strip()).split()[-1:]:
                    to_highlight.append(("env", "goals", int(l)))
                    
            if "unsatisfiable" in dline or "inconsistent" in dline :
                unsat = True

        subp.stdout.close()
        
        
        
        return (realizable, unsat, nonTrivial, to_highlight, output)
    
    
    def _coreFinding(self, to_highlight, unsat, badInit):
        #find number of states in automaton/counter for unsat/unreal core max unrolling depth ("recurrence diameter")
        proj_copy = deepcopy(self.proj)
        proj_copy.rfi = self.parser.proj.rfi
        proj_copy.sensor_handler = None
        proj_copy.actuator_handler = None
        proj_copy.h_instance = None
    
        aut = fsa.Automaton(proj_copy)
        aut.loadFile(self.proj.getFilenamePrefix()+".aut", self.proj.enabled_sensors, self.proj.enabled_actuators, self.proj.all_customs)        
        numStates = len(aut.states)
        
#        regionList = [r.name for r in self.parser.proj.rfi.regions]
#        robotPropList = self.proj.enabled_actuators + self.proj.all_customs
#        regList = map(lambda i: "bit"+str(i), range(0,int(numpy.ceil(numpy.log2(len(regionList))))))
        
#        numStates = 2**len(regList + robotPropList)
        
        
        #get conjuncts to be minimized
        topo, conjuncts = self.getGuiltyConjuncts(to_highlight, badInit)
        
        if unsat:
            guilty = self.findCoresUnsat(topo,badInit,conjuncts,numStates)#returns LTL  
        else:
            guilty = self.findCoresUnreal(topo,badInit,conjuncts,numStates)#returns LTL   
        return guilty
        
        
        
    
    def findCoresUnsat(self,topo, badInit, conjuncts,maxDepth):
        cmd = self._getPicosatCommand() 
        numProps = len(self.propList)
        if conjuncts:
            #first try without topo and init, see if it is satisfiable
            mapping, init, self.trans, goals = conjunctsToCNF([badInit], conjuncts, self.propList)
                
               
            pool = Pool()
                          
                #print "STARTING PICO MAP"
                
            guiltyList = map(findGuiltyClausesWrapper, itertools.izip(itertools.repeat(cmd),range(1,maxDepth + 1), itertools.repeat(numProps), itertools.repeat(init), itertools.repeat(self.trans), itertools.repeat(goals), itertools.repeat(mapping), itertools.repeat(conjuncts)))
                #allGuilty = map((lambda (depth, cnfs): self.guiltyParallel(depth+1, cnfs, mapping)), list(enumerate(allCnfs)))
                #print "ENDING PICO MAP"
                
            pool.terminate()
                
            allGuilty = set([item for sublist in guiltyList for item in sublist])
                
            if any(allGuilty):
                return allGuilty
            
            #then try just topo and init and see if it is unsatisfiable. If so, return core.
            mapping, init, self.trans, goals = conjunctsToCNF([topo, badInit], [], self.propList)
           
                
            guilty = findGuiltyClauses(cmd,maxDepth,numProps,init,self.trans,goals,mapping,[topo, badInit])
                    #allGuilty = map((lambda (depth, cnfs): self.guiltyParallel(depth+1, cnfs, mapping)), list(enumerate(allCnfs)))
                #print "ENDING PICO MAP"
                
                
                
            if guilty:
                return guilty
            
<<<<<<< HEAD
            cmd = self._getPicosatCommand() 
            numProps = len(self.propList)
                      
            print "STARTING PICO MAP"
            
            guiltyList = pool.map(findGuiltyClausesWrapper, itertools.izip(itertools.repeat(cmd),range(0,maxDepth + 1), itertools.repeat(numProps), itertools.repeat(init), itertools.repeat(self.trans), itertools.repeat(goals), itertools.repeat(mapping), itertools.repeat(conjuncts)), chunksize=1)
            #guiltyList = map(findGuiltyClausesWrapper, itertools.izip(itertools.repeat(cmd),range(0,maxDepth + 1), itertools.repeat(numProps), itertools.repeat(init), itertools.repeat(self.trans), itertools.repeat(goals), itertools.repeat(mapping), itertools.repeat(conjuncts)))
            #allGuilty = map((lambda (depth, cnfs): self.guiltyParallel(depth+1, cnfs, mapping)), list(enumerate(allCnfs)))
            print "ENDING PICO MAP"
            
            pool.terminate()

            allGuilty = set([item for sublist in guiltyList for item in sublist])
=======
            #if the problem is in conjunction with the topo but not just topo, keep increasing the depth until something more than just topo is returned
                        
            justTopo = True
            depth = 1
>>>>>>> ec2e12cb
            
            while justTopo:
                mapping, init, self.trans, goals = conjunctsToCNF([topo,badInit], conjuncts, self.propList)
            
                guilty = findGuiltyClauses(cmd,depth,numProps,init,self.trans,goals,mapping,[topo, badInit]+conjuncts)
                #allGuilty = map((lambda (depth, cnfs): self.guiltyParallel(depth+1, cnfs, mapping)), list(enumerate(allCnfs)))
                #print "ENDING PICO MAP"
                
                
                guiltyMinusGoal = [g for g in guilty if '<>' not in g]
                if not set([topo, badInit]).issuperset(set(guiltyMinusGoal)):
                    justTopo = False
                else:
                    depth+=1
                #get contributing conjuncts from CNF indices            
                #guilty = cnfToConjuncts(allIndices, mapping)
            
                        
            return guilty
    
          
        
                
    
        
    def findCoresUnreal(self,topo,badInit,conjuncts,maxDepth):
        #get conjuncts to be minimized
        return self.findCoresUnsat(topo,badInit,conjuncts,maxDepth)
        
        
    def _getPicosatCommand(self):
        # look for picosat

        paths = [p for p in glob.glob(os.path.join(self.proj.ltlmop_root,"lib","cores","picosat-*")) if os.path.isdir(p)]
        if len(paths) == 0:
            print "Where is your sat solver? We use Picosat."
            # TODO: automatically compile for the user
            return None
        else:
            print "Found Picosat in " + paths[0]

        if os.name == "nt":
            cmd = os.path.join(paths[0],"picomus.exe")
        else:
            cmd = [os.path.join(paths[0],"picomus")]

        return cmd
    
    def getGuiltyConjuncts(self, to_highlight, badInit):  
        #inverse dictionary for goal lookups
        #ivd=dict([(v,k) for (k,v) in self.LTL2LineNo.items()])
        
        topo=self.spec['Topo'].replace('\n','')
        topo = topo.replace('\t','')
        
        if badInit:
            conjuncts = [badInit]
        else:
            conjuncts = []
                
        for h_item in to_highlight:
            tb_key = h_item[0].title() + h_item[1].title()

            newCs = []
            if h_item[1] == "goals":
                #special treatment for goals: (1) we already know which one to highlight, and (2) we need to check both tenses
                #TODO: separate out the check for present and future tense -- what if you have to toggle but can still do so infinitely often?
                #newCs = ivd[self.traceback[tb_key][h_item[2]]].split('\n')                 
                goals = ["[]<>(TRUE)"] + self.spec[tb_key].split('\n')
                newCs = [goals[h_item[2]]]
                newCsOld = newCs
                """for p in self.propList:
                    old = ''+str(p)
                    new = 'next('+str(p)+')'
                    newCs = map(lambda s: s.replace(old,new), newCs) 
                """                           
                #newCs.extend(newCsOld)
            elif h_item[1] == "trans" or not badInit:
                #newCs = self.spec[tb_key].split('\n')
                newCs =  self.spec[tb_key].replace("\t", "\n").split("\n")
                #newCs = [k.split('\n') for k,v in self.LTL2LineNo.iteritems() if v in self.traceback[tb_key]]
                #newCs = [item for sublist in newCs for item in sublist]                
            """for clause in newCs:
                #need to mark trans lines because they do not always contain [] because of line breaks
                if h_item[1] == "trans":
                    isTrans[clause] = 1                    
                else:
                    isTrans[clause] = 0  
            """
            conjuncts.extend(newCs)
        
        #filter out props that are actually used
        self.propList = [p for p in self.propList if [c for c in conjuncts if p in c] or p in topo]
            
            
            
    
        return topo, conjuncts

    def _synthesize(self, with_safety_aut=False):
        cmd = self._getGROneCommand("GROneMain")
        if cmd is None:
            return (False, False, "")

        if with_safety_aut:    # Generally used for Mopsy
            cmd.append("--safety")

        if self.proj.compile_options["fastslow"]:
            cmd.append("--fastslow")

        subp = subprocess.Popen(cmd, stdout=subprocess.PIPE, stderr=subprocess.STDOUT, close_fds=False)
        
        realizable = False
        realizableFS = False

        output = ""
        for line in subp.stdout:
            output += line
            if "Specification is realizable" in line:
                realizable = True
            if "Specification is realizable with slow and fast actions" in line:
                realizableFS = True
               
        subp.stdout.close()

        return (realizable, realizableFS, output)

    def compile(self, with_safety_aut=False):
        if self.proj.compile_options["decompose"]:
            print "--> Decomposing..."
            self._decompose()
        print "--> Writing LTL file..."
        spec, tb, resp = self._writeLTLFile()
        print "--> Writing SMV file..."
        self._writeSMVFile()

        if tb is None:
            print "ERROR: Compilation aborted"
            return 

        #self._checkForEmptyGaits()
        print "--> Synthesizing..."
        return self._synthesize(with_safety_aut)
<|MERGE_RESOLUTION|>--- conflicted
+++ resolved
@@ -641,26 +641,10 @@
             if guilty:
                 return guilty
             
-<<<<<<< HEAD
-            cmd = self._getPicosatCommand() 
-            numProps = len(self.propList)
-                      
-            print "STARTING PICO MAP"
-            
-            guiltyList = pool.map(findGuiltyClausesWrapper, itertools.izip(itertools.repeat(cmd),range(0,maxDepth + 1), itertools.repeat(numProps), itertools.repeat(init), itertools.repeat(self.trans), itertools.repeat(goals), itertools.repeat(mapping), itertools.repeat(conjuncts)), chunksize=1)
-            #guiltyList = map(findGuiltyClausesWrapper, itertools.izip(itertools.repeat(cmd),range(0,maxDepth + 1), itertools.repeat(numProps), itertools.repeat(init), itertools.repeat(self.trans), itertools.repeat(goals), itertools.repeat(mapping), itertools.repeat(conjuncts)))
-            #allGuilty = map((lambda (depth, cnfs): self.guiltyParallel(depth+1, cnfs, mapping)), list(enumerate(allCnfs)))
-            print "ENDING PICO MAP"
-            
-            pool.terminate()
-
-            allGuilty = set([item for sublist in guiltyList for item in sublist])
-=======
             #if the problem is in conjunction with the topo but not just topo, keep increasing the depth until something more than just topo is returned
                         
             justTopo = True
             depth = 1
->>>>>>> ec2e12cb
             
             while justTopo:
                 mapping, init, self.trans, goals = conjunctsToCNF([topo,badInit], conjuncts, self.propList)
