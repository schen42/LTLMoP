"""
Module for loading and saving LTLMoP global configuration file.
Currently, this only sets up logging.
"""

import logging
import ConfigParser
import sys, os
<<<<<<< HEAD
import project
import time
=======

def get_ltlmop_root():
    # Climb the tree to find out where we are
    p = os.path.abspath(__file__)
    t = ""
    while t != "src":
        (p, t) = os.path.split(p)
        if p == "" or p == "/":
            print "I have no idea where I am; this is ridiculous"
            return None

    return os.path.join(p, "src")
>>>>>>> 46300a84

def setupLogging(loggerLevel=None):
    # Set up loggers for printing error messages
    class ColorLogFormatter(logging.Formatter):
        def __init__(self, *args, **kwds):
            super(ColorLogFormatter, self).__init__(*args, **kwds)
            self.plain_formatter = logging.Formatter(" [ %(module)s ] %(message)s")
            self.detailed_formatter = logging.Formatter(" --> [%(levelname)s] (%(pathname)s, line %(lineno)s): %(message)s")

        def colorize(self, level, string):
            if sys.platform in ['win32', 'cygwin']:
                # Message with color is not yet supported in Windows
                return string
            elif not hasattr(sys.stderr, "isatty") or not sys.stderr.isatty():
                # Only try to colorize if outputting to a terminal 
                return string
            else:
                colors = {'ERROR': 91, 'WARNING': 93, 'INFO': 97, 'DEBUG': 94}
                return "\033[{0}m{1}\033[0m".format(colors[level], string)

        def format(self, record):
            if record.levelname == "INFO":
                precolor = self.plain_formatter.format(record)
            else:
                precolor = self.detailed_formatter.format(record)

            return self.colorize(record.levelname, precolor)
            
    logger = logging.getLogger()
    h = logging.StreamHandler()
    f = ColorLogFormatter()
    h.setFormatter(f)
    if not logger.handlers:
        logger.addHandler(h)

    cfg = ConfigParser.ConfigParser()

    try:
        cfg.read(os.path.join(get_ltlmop_root(), "global.cfg"))
        loggerLevel = cfg.get("logging", "level").lower()
    except:
        logging.warning("Could not parse global.cfg file; using defaults")
        loggerLevel = "info"


    if loggerLevel == 'error':
        logger.setLevel(logging.ERROR)
    elif loggerLevel == 'warning':
        logger.setLevel(logging.WARNING)
    elif loggerLevel == 'info':
        logger.setLevel(logging.INFO)
    elif loggerLevel == 'debug':
        logger.setLevel(logging.DEBUG)

# Choose the timer func with maximum accuracy for given platform
if sys.platform in ['win32', 'cygwin']:
    best_timer = time.clock
else:
    best_timer = time.time

# Set-up logging automatically on import
setupLogging()<|MERGE_RESOLUTION|>--- conflicted
+++ resolved
@@ -6,10 +6,7 @@
 import logging
 import ConfigParser
 import sys, os
-<<<<<<< HEAD
-import project
 import time
-=======
 
 def get_ltlmop_root():
     # Climb the tree to find out where we are
@@ -22,7 +19,6 @@
             return None
 
     return os.path.join(p, "src")
->>>>>>> 46300a84
 
 def setupLogging(loggerLevel=None):
     # Set up loggers for printing error messages
