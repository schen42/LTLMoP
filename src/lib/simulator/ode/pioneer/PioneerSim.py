--- conflicted
+++ resolved
@@ -5,17 +5,11 @@
 from OpenGL.GLU import *
 from OpenGL.GLUT import *
 from numpy import *
-import math, time, copy, sys,os
+import math, time, copy, sys, os
 # needs to add the path of ltlmop_root to sys path
-<<<<<<< HEAD
-sys.path.append('lib')
-import regions
-
-=======
 sys.path.append('../../..')
 sys.path.append('.')
 import lib.regions
->>>>>>> 114af9a8
 
 info = """DiffDriveSim
 
@@ -58,7 +52,7 @@
         # If regionfile=0, render the ground as default solid green terrain.
         # Otherwise, load the regions file specified and draw the region colors on the ground.
         # Initialize the region file interface
-        self.rfi = regions.RegionFileInterface()
+        self.rfi = lib.regions.RegionFileInterface()
 
         # Load a region file if it has been specified on instantiation.
         #regionfile = "examples/sandbox/sandbox.regions"
