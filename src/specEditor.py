--- conflicted
+++ resolved
@@ -9,37 +9,25 @@
     allowing for editing, compilation, and execution/simulation
 """
 
-<<<<<<< HEAD
-import re, sys, os, subprocess, time, copy, math
-import random
-import wxversion
-#wxversion.select('2.8')
+import re, sys, os, subprocess
 import wx, wx.richtext, wx.stc
-from lib.regions import *
-from lib.createJTLVinput import createLTLfile, createSMVfile
-#from lib.parseEnglishToLTL import writeSpec
-from lib.parseEnglishToLTL import bitEncoding, replaceRegionName
-import lib.fileMethods as fileMethods
-import lib.project as project
-import lib.fsa as fsa
-import lib.parseLP as parseLP
-import lib.mapRenderer as mapRenderer
-from lib.convert import createAnzuFile
-from lib.simulator.ode.ckbot import CKBotLib # added by Sarah
-#import lib.recolorLTL as recolorLTL
-
-# Add SLURP to path for import
-# Climb the tree to find out where we are
-
-p = os.path.dirname(os.path.abspath(__file__))
-sys.path.append(os.path.join(p, "etc", "SLURP"))
-
-from ltlbroom.specgeneration import SpecGenerator
-
-##################### WARNING! ########################
-#     DO NOT EDIT GUI CODE BY HAND.  USE WXGLADE.     #
-#   The .wxg file is located in the dev/ directory.   #
-#######################################################
+
+sys.path.append("lib")
+
+from regions import *
+import fileMethods
+import project
+import fsa
+import mapRenderer
+from specCompiler import SpecCompiler
+from copy import deepcopy
+import threading, time
+
+
+######################### WARNING! ############################
+#         DO NOT EDIT GUI CODE BY HAND.  USE WXGLADE.         #
+#   The .wxg file is located in the etc/wxglade/ directory.   #
+###############################################################
 
 class AnalysisResultsDialog(wx.Dialog):
     def __init__(self, parent, *args, **kwds):
@@ -104,12 +92,12 @@
                     elif j == 1:
                         self.statements["sys"].append((statement,newnode))
 
-    def markFragments(self, agent, section, jx=[]):
-        jx_this = -1
+    def markFragments(self, agent, section, jx=None):
+        jx_this = 0 # debug output is 1-indexed
 
         for f,obj in self.statements[agent]:
             if "[]<>" in f: 
-                ftype = "goal"
+                ftype = "goals"
                 jx_this += 1
             elif "[]" in f:
                 ftype = "trans"
@@ -117,9 +105,9 @@
                 ftype = "init"
 
             if ftype == section:
-                if section == "goal" and jx_this+1 in jx:
+                if section == "goals" and jx_this == jx:
                     self.tree_ctrl_traceback.SetItemBackgroundColour(obj,"#FF1493") # deep pink
-                elif section != "goal":
+                elif section != "goals":
                     self.tree_ctrl_traceback.SetItemBackgroundColour(obj,"ORANGE")
                 
                 
@@ -130,346 +118,6 @@
 # end of class AnalysisResultsDialog
 
 
-class simSetupDialog(wx.Dialog):
-    """
-    The simulation configuration dialog.
-    Essentially just an interface to the simSetup data structure.
-    """
-
-    def __init__(self, parent, *args, **kwds):
-        # begin wxGlade: simSetupDialog.__init__
-        kwds["style"] = wx.DEFAULT_DIALOG_STYLE
-        wx.Dialog.__init__(self, *args, **kwds)
-        self.sizer_22_staticbox = wx.StaticBox(self, -1, "Initial Conditions")
-        self.sizer_26_staticbox = wx.StaticBox(self, -1, "Coordinate transformation (actual = pixels * scale + offset):")
-        self.sizer_27_staticbox = wx.StaticBox(self, -1, "Experiment Settings")
-        self.sizer_28_staticbox = wx.StaticBox(self, -1, "Experiment Name")
-        self.list_box_experiment_name = wx.ListBox(self, -1, choices=[])
-        self.button_sim_add = wx.Button(self, wx.ID_ADD, "")
-        self.button_sim_delete = wx.Button(self, wx.ID_DELETE, "")
-        self.button_sim_copy = wx.Button(self, wx.ID_COPY, "")
-        self.label_9 = wx.StaticText(self, -1, "Experiment Name: ")
-        self.text_ctrl_sim_experiment_name = wx.TextCtrl(self, -1, "")
-        self.label_6 = wx.StaticText(self, -1, "Starting position: ")
-        self.choice_startpos = wx.Choice(self, -1, choices=[])
-        self.label_2 = wx.StaticText(self, -1, "Custom Propositions:")
-        self.list_box_init_customs = wx.CheckListBox(self, -1, choices=["1", "2"])
-        self.label_2_copy = wx.StaticText(self, -1, "Action Propositions:")
-        self.list_box_init_actions = wx.CheckListBox(self, -1, choices=["3", "4"])
-        self.label_8 = wx.StaticText(self, -1, "Sensor Activation")
-        self.list_box_init_sensors = wx.CheckListBox(self, -1, choices=["5", "6"])
-        self.label_7 = wx.StaticText(self, -1, "Simulation Environment: ")
-        self.choice_sim_lab = wx.Choice(self, -1, choices=[])
-        self.label_7_copy = wx.StaticText(self, -1, "Robot Type:")
-        self.choice_sim_robot = wx.Choice(self, -1, choices=[])
-        self.label_4 = wx.StaticText(self, -1, "X Scale: ")
-        self.text_ctrl_xscale = wx.TextCtrl(self, -1, "")
-        self.label_5 = wx.StaticText(self, -1, "X Offset: ")
-        self.text_ctrl_xoffset = wx.TextCtrl(self, -1, "")
-        self.label_4_copy = wx.StaticText(self, -1, "Y Scale: ")
-        self.text_ctrl_yscale = wx.TextCtrl(self, -1, "")
-        self.label_5_copy = wx.StaticText(self, -1, "Y Offset: ")
-        self.text_ctrl_yoffset = wx.TextCtrl(self, -1, "")
-        self.button_sim_cali = wx.Button(self, -1, "Calibrate...")
-        self.button_sim_apply = wx.Button(self, wx.ID_APPLY, "")
-        self.button_sim_ok = wx.Button(self, wx.ID_OK, "")
-        self.button_sim_cancel = wx.Button(self, wx.ID_CANCEL, "")
-
-        self.__set_properties()
-        self.__do_layout()
-
-        self.Bind(wx.EVT_LISTBOX, self.onSimLoad, self.list_box_experiment_name)
-        self.Bind(wx.EVT_BUTTON, self.onSimAdd, self.button_sim_add)
-        self.Bind(wx.EVT_BUTTON, self.onSimDelete, self.button_sim_delete)
-        self.Bind(wx.EVT_BUTTON, self.onSimCopy, self.button_sim_copy)
-        self.Bind(wx.EVT_TEXT, self.onSimNameEdit, self.text_ctrl_sim_experiment_name)
-        self.Bind(wx.EVT_CHOICE, self.onSimRobot, self.choice_sim_robot)
-        self.Bind(wx.EVT_BUTTON, self.onClickCalibrate, self.button_sim_cali)
-        self.Bind(wx.EVT_BUTTON, self.onClickApply, self.button_sim_apply)
-        self.Bind(wx.EVT_BUTTON, self.onClickOK, self.button_sim_ok)
-        # end wxGlade
-
-        #########################################
-        # Simulation configuration dialog setup #
-        #########################################
-
-        # Easier to store a ref to the parent than to pass tons of data
-        self.parent = parent
-        
-        # Get a list of the enabled action propositions
-        self.actions = []
-        for i, action in enumerate(parent.list_box_actions.GetItems()):
-            if parent.list_box_actions.IsChecked(i):
-                self.actions.append(action)
-
-        # Custom propositions can't be disabled, so just take all of them
-        self.customs = parent.list_box_customs.GetItems()
-        
-        # Get a list of the enabled sensor
-        self.sensors = []
-        for i, sensor in enumerate(parent.list_box_sensors.GetItems()):
-            if parent.list_box_sensors.IsChecked(i):
-                self.sensors.append(sensor)
-
-        # make a copy of the simSetup for temporarily store the data 
-        self.tempSimSetup = copy.deepcopy(parent.simSetup)
-        # Load simulation setup for each experiment
-
-        for id, config in enumerate(parent.simSetup):
-            try:
-                print 'Loading experiment configuration %s...' %config['Name']
-                self.list_box_experiment_name.Insert(config['Name'],id)
-                self.loadSimSetup(id)
-            except:
-                print "Cannot load simulation setup for %s. Please check the spec file." % config['Name']
-        self.list_box_experiment_name.Select(self.list_box_experiment_name.GetItems().index(parent.currentExperimentName))
-        self.loadSimSetup(self.list_box_experiment_name.GetSelection())
-        self.map = {}
-
-
-    def __set_properties(self):
-        # begin wxGlade: simSetupDialog.__set_properties
-        self.SetTitle("Configure Simulation")
-        self.SetSize((1000, 750))
-        self.text_ctrl_sim_experiment_name.SetMinSize((300, 27))
-        self.choice_startpos.SetMinSize((300, 29))
-        self.list_box_init_customs.SetSelection(0)
-        self.list_box_init_actions.SetSelection(0)
-        self.list_box_init_sensors.SetSelection(0)
-        self.choice_sim_lab.SetMinSize((150, 29))
-        self.choice_sim_robot.SetMinSize((150, 29))
-        self.text_ctrl_xscale.SetMinSize((160, 27))
-        self.text_ctrl_xoffset.SetMinSize((160, 27))
-        self.text_ctrl_yscale.SetMinSize((160, 27))
-        self.text_ctrl_yoffset.SetMinSize((160, 27))
-        # end wxGlade
-
-    def __do_layout(self):
-        # begin wxGlade: simSetupDialog.__do_layout
-        sizer_6 = wx.BoxSizer(wx.HORIZONTAL)
-        sizer_12 = wx.BoxSizer(wx.VERTICAL)
-        sizer_13 = wx.BoxSizer(wx.HORIZONTAL)
-        sizer_27 = wx.StaticBoxSizer(self.sizer_27_staticbox, wx.VERTICAL)
-        sizer_18_copy = wx.BoxSizer(wx.VERTICAL)
-        sizer_26 = wx.StaticBoxSizer(self.sizer_26_staticbox, wx.VERTICAL)
-        sizer_20 = wx.BoxSizer(wx.HORIZONTAL)
-        sizer_19_copy = wx.BoxSizer(wx.HORIZONTAL)
-        sizer_19 = wx.BoxSizer(wx.HORIZONTAL)
-        grid_sizer_1 = wx.GridSizer(2, 2, 15, 5)
-        sizer_22 = wx.StaticBoxSizer(self.sizer_22_staticbox, wx.VERTICAL)
-        sizer_23 = wx.BoxSizer(wx.HORIZONTAL)
-        sizer_22_copy = wx.BoxSizer(wx.VERTICAL)
-        sizer_17_copy = wx.BoxSizer(wx.VERTICAL)
-        sizer_17 = wx.BoxSizer(wx.VERTICAL)
-        sizer_21 = wx.BoxSizer(wx.HORIZONTAL)
-        sizer_30 = wx.BoxSizer(wx.HORIZONTAL)
-        sizer_29 = wx.BoxSizer(wx.VERTICAL)
-        sizer_28 = wx.StaticBoxSizer(self.sizer_28_staticbox, wx.VERTICAL)
-        sizer_29_copy = wx.BoxSizer(wx.HORIZONTAL)
-        sizer_6.Add((20, 20), 0, 0, 0)
-        sizer_29.Add((20, 20), 0, 0, 0)
-        sizer_28.Add((20, 10), 0, 0, 0)
-        sizer_28.Add(self.list_box_experiment_name, 1, wx.EXPAND, 0)
-        sizer_28.Add((20, 20), 0, 0, 0)
-        sizer_29_copy.Add(self.button_sim_add, 0, 0, 0)
-        sizer_29_copy.Add((10, 20), 0, 0, 0)
-        sizer_29_copy.Add(self.button_sim_delete, 0, 0, 0)
-        sizer_29_copy.Add((10, 20), 0, 0, 0)
-        sizer_29_copy.Add(self.button_sim_copy, 0, 0, 0)
-        sizer_28.Add(sizer_29_copy, 0, wx.EXPAND, 0)
-        sizer_28.Add((20, 10), 0, 0, 0)
-        sizer_29.Add(sizer_28, 1, wx.EXPAND, 0)
-        sizer_6.Add(sizer_29, 1, wx.EXPAND, 0)
-        sizer_6.Add((20, 20), 0, 0, 0)
-        sizer_12.Add((20, 20), 0, 0, 0)
-        sizer_30.Add(self.label_9, 0, wx.ALIGN_CENTER_VERTICAL, 0)
-        sizer_30.Add((20, 20), 0, 0, 0)
-        sizer_30.Add(self.text_ctrl_sim_experiment_name, 0, 0, 0)
-        sizer_12.Add(sizer_30, 0, wx.EXPAND, 0)
-        sizer_12.Add((20, 20), 0, 0, 0)
-        sizer_21.Add((5, 20), 0, 0, 0)
-        sizer_21.Add(self.label_6, 0, wx.ALIGN_CENTER_VERTICAL, 0)
-        sizer_21.Add(self.choice_startpos, 0, wx.ALIGN_CENTER_VERTICAL, 0)
-        sizer_22.Add(sizer_21, 1, wx.EXPAND, 0)
-        sizer_23.Add((5, 20), 0, 0, 0)
-        sizer_17.Add(self.label_2, 0, 0, 0)
-        sizer_17.Add(self.list_box_init_customs, 1, wx.EXPAND, 0)
-        sizer_23.Add(sizer_17, 1, wx.EXPAND, 0)
-        sizer_23.Add((20, 20), 0, 0, 0)
-        sizer_17_copy.Add(self.label_2_copy, 0, 0, 0)
-        sizer_17_copy.Add(self.list_box_init_actions, 1, wx.EXPAND, 0)
-        sizer_23.Add(sizer_17_copy, 1, wx.EXPAND, 0)
-        sizer_23.Add((20, 20), 0, 0, 0)
-        sizer_22_copy.Add(self.label_8, 0, 0, 0)
-        sizer_22_copy.Add(self.list_box_init_sensors, 1, wx.EXPAND, 0)
-        sizer_23.Add(sizer_22_copy, 1, wx.EXPAND, 0)
-        sizer_23.Add((5, 20), 0, 0, 0)
-        sizer_22.Add(sizer_23, 5, wx.EXPAND, 0)
-        sizer_27.Add(sizer_22, 1, wx.ALL|wx.EXPAND, 10)
-        grid_sizer_1.Add(self.label_7, 0, wx.ALIGN_CENTER_HORIZONTAL|wx.ALIGN_CENTER_VERTICAL, 0)
-        grid_sizer_1.Add(self.choice_sim_lab, 0, wx.ALIGN_CENTER_VERTICAL, 0)
-        grid_sizer_1.Add(self.label_7_copy, 0, wx.ALIGN_CENTER_HORIZONTAL|wx.ALIGN_CENTER_VERTICAL, 0)
-        grid_sizer_1.Add(self.choice_sim_robot, 0, wx.ALIGN_CENTER_VERTICAL, 0)
-        sizer_18_copy.Add(grid_sizer_1, 1, wx.EXPAND, 0)
-        sizer_19.Add((20, 20), 0, 0, 0)
-        sizer_19.Add(self.label_4, 0, wx.ALIGN_CENTER_VERTICAL, 0)
-        sizer_19.Add(self.text_ctrl_xscale, 0, wx.ALIGN_CENTER_VERTICAL, 0)
-        sizer_19.Add((20, 20), 0, 0, 0)
-        sizer_19.Add(self.label_5, 0, wx.ALIGN_CENTER_VERTICAL, 0)
-        sizer_19.Add(self.text_ctrl_xoffset, 0, wx.ALIGN_CENTER_VERTICAL, 0)
-        sizer_26.Add(sizer_19, 1, wx.EXPAND, 0)
-        sizer_19_copy.Add((20, 20), 0, 0, 0)
-        sizer_19_copy.Add(self.label_4_copy, 0, wx.ALIGN_CENTER_VERTICAL, 0)
-        sizer_19_copy.Add(self.text_ctrl_yscale, 0, wx.ALIGN_CENTER_VERTICAL, 0)
-        sizer_19_copy.Add((20, 20), 0, 0, 0)
-        sizer_19_copy.Add(self.label_5_copy, 0, wx.ALIGN_CENTER_VERTICAL, 0)
-        sizer_19_copy.Add(self.text_ctrl_yoffset, 0, wx.ALIGN_CENTER_VERTICAL, 0)
-        sizer_26.Add(sizer_19_copy, 1, wx.EXPAND, 0)
-        sizer_20.Add((20, 20), 0, 0, 0)
-        sizer_20.Add(self.button_sim_cali, 0, 0, 0)
-        sizer_26.Add(sizer_20, 0, wx.EXPAND, 0)
-        sizer_18_copy.Add(sizer_26, 1, wx.EXPAND, 0)
-        sizer_27.Add(sizer_18_copy, 1, wx.ALL|wx.EXPAND, 10)
-        sizer_12.Add(sizer_27, 1, wx.EXPAND, 0)
-        sizer_13.Add(self.button_sim_apply, 0, 0, 0)
-        sizer_13.Add((10, 20), 0, 0, 0)
-        sizer_13.Add(self.button_sim_ok, 0, 0, 0)
-        sizer_13.Add((10, 20), 0, 0, 0)
-        sizer_13.Add(self.button_sim_cancel, 0, 0, 0)
-        sizer_13.Add((10, 10), 0, 0, 0)
-        sizer_12.Add(sizer_13, 0, wx.ALIGN_RIGHT, 0)
-        sizer_12.Add((20, 10), 0, 0, 0)
-        sizer_6.Add(sizer_12, 2, wx.EXPAND, 0)
-        sizer_6.Add((20, 20), 0, 0, 0)
-        self.SetSizer(sizer_6)
-        self.Layout()
-        # end wxGlade
-
-    def loadSimSetup(self, id):
-        """ Load the experiment config from the item with index = id in the list"""
-
-        self.text_ctrl_sim_experiment_name.SetValue(self.tempSimSetup[id]['Name'])        
-
-        # Set up the initial actions checklist as appropriate
-        self.list_box_init_actions.Set([])
-        for i, action in enumerate(self.actions):
-            self.list_box_init_actions.Insert(action, i)
-            if action in self.tempSimSetup[id]['InitialTruths']:
-                self.list_box_init_actions.Check(i)
-
-        # Set up the initial customs checklist as appropriate
-        self.list_box_init_customs.Set([])
-        for i, custom in enumerate(self.customs):
-            self.list_box_init_customs.Insert(custom, i)
-            if custom in self.tempSimSetup[id]['InitialTruths']:
-                self.list_box_init_customs.Check(i)
-
-        # Set up the initial sensors checklist as appropriate Jim (July 1)
-        self.list_box_init_sensors.Set([])
-        for i, sensor in enumerate(self.sensors):
-            self.list_box_init_sensors.Insert(sensor, i)
-            if sensor in self.tempSimSetup[id]['InitialTruths']:
-                self.list_box_init_sensors.Check(i)
-        
-        # Set up the list of starting regions
-        self.choice_startpos.Clear()
-        if self.parent.rfi is not None:
-            for region in self.parent.rfi.regions:
-                if not (region.isObstacle or region.name == "boundary"):
-                    self.choice_startpos.Append(region.name)
-        self.choice_startpos.SetStringSelection(self.parent.rfi.regions[self.tempSimSetup[id]["InitialRegion"]].name)
-
-        # Set up the list of robots
-        self.choice_sim_robot.Clear()
-        fileList = os.listdir(os.path.join(os.getcwd(),'robots')) + \
-                   os.listdir(self.parent.proj.project_root)
-
-        for robotFile in fileList:
-            if robotFile.endswith('.robot'):
-                self.choice_sim_robot.Append(robotFile.split('.')[0])
-                if robotFile == self.tempSimSetup[id]['RobotFile']:
-                    self.choice_sim_robot.Select(self.choice_sim_robot.GetItems().index(robotFile.split('.')[0]))
-
-        # Set up the list of labs
-        self.choice_sim_lab.Clear()
-        fileList = os.listdir(os.path.join(os.getcwd(),'labs'))
-
-        for labFile in fileList:
-            if labFile.endswith('.lab'):
-                self.choice_sim_lab.Append(labFile.split('.')[0])
-                if labFile == self.tempSimSetup[id]['LabFile']:
-                    self.choice_sim_lab.Select(self.choice_sim_lab.GetItems().index(labFile.split('.')[0]))
-
-        # Load in the coordinate transformation values
-        self.text_ctrl_xscale.SetValue(str(self.tempSimSetup[id]["XScale"]))
-        self.text_ctrl_xoffset.SetValue(str(self.tempSimSetup[id]["XOffset"]))
-        self.text_ctrl_yscale.SetValue(str(self.tempSimSetup[id]["YScale"]))
-        self.text_ctrl_yoffset.SetValue(str(self.tempSimSetup[id]["YOffset"]))
-
-    def saveSimSetup(self, id):
-        """Temporarily save the data to the copy of simSetup"""
-
-        # Save the experiment name
-        self.tempSimSetup[id]['Name'] = self.text_ctrl_sim_experiment_name.GetValue()
-
-        # Add all checked propositions to InitialTruths
-        self.tempSimSetup[id]['InitialTruths'] = []
-
-        for i, action in enumerate(self.list_box_init_actions.GetItems()):
-            if self.list_box_init_actions.IsChecked(i):
-                self.tempSimSetup[id]['InitialTruths'].append(action)
-
-        for i, custom in enumerate(self.list_box_init_customs.GetItems()):
-            if self.list_box_init_customs.IsChecked(i):
-                self.tempSimSetup[id]['InitialTruths'].append(custom)
-
-        for i, sensor in enumerate(self.list_box_init_sensors.GetItems()):
-            if self.list_box_init_sensors.IsChecked(i):
-                self.tempSimSetup[id]['InitialTruths'].append(sensor)
-
-        # Update initial region
-        self.tempSimSetup[id]['InitialRegion'] = self.parent.rfi.indexOfRegionWithName(self.choice_startpos.GetStringSelection())
-
-        # Update robot file name
-        self.tempSimSetup[id]['RobotFile'] = self.choice_sim_robot.GetStringSelection()+".robot"
-
-        # Update lab file name
-        self.tempSimSetup[id]['LabFile'] = self.choice_sim_lab.GetStringSelection()+".lab"
-
-        # Update coordinate transformation values
-        self.tempSimSetup[id]["XScale"] = float(self.text_ctrl_xscale.GetValue())
-        self.tempSimSetup[id]["XOffset"] = float(self.text_ctrl_xoffset.GetValue())
-        self.tempSimSetup[id]["YScale"] = float(self.text_ctrl_yscale.GetValue())
-        self.tempSimSetup[id]["YOffset"] = float(self.text_ctrl_yoffset.GetValue())
-        
-        
-    def onClickCalibrate(self, event): # wxGlade: simSetupDialog.<event_handler>
-        """
-        Lets you manually find the correct scale and offset values for the coordinate
-        transformation.
-        """
-
-        name = self.text_ctrl_sim_experiment_name.GetValue()
-=======
-import re, sys, os, subprocess
-import wx, wx.richtext, wx.stc
->>>>>>> 47c27349
-
-sys.path.append("lib")
-
-from regions import *
-import fileMethods
-import project
-import fsa
-import mapRenderer
-from specCompiler import SpecCompiler
-from copy import deepcopy
-import threading, time
-
-######################### WARNING! ############################
-#         DO NOT EDIT GUI CODE BY HAND.  USE WXGLADE.         #
-#   The .wxg file is located in the etc/wxglade/ directory.   #
-###############################################################
 
 class AsynchronousProcessThread(threading.Thread):
     def __init__(self, cmd, callback, logFunction, *args, **kwds):
@@ -604,7 +252,6 @@
     The main application window!
     """
 
-    # TODO: syntax highlighting with the StyledTextCtrl?
 
     def __init__(self, *args, **kwds):
         # begin wxGlade: SpecEditorFrame.__init__
@@ -773,47 +420,23 @@
         # Set up extra event bindings
         self.Bind(wx.EVT_CLOSE, self.doClose)
 
-<<<<<<< HEAD
+        # Null the subprocess values
+        self.subprocess = { "Region Editor": None,
+                            "Dotty": None,
+                            "Simulation Configuration": None }
+
+        self.initializeNewSpec()
+
+        # HACK: This is an undocumented hack you can uncomment to help kill stuck copies of speceditor on windows
+        # If in use, requires spec file argument on command line
+        #if sys.argv[-1] != "-dontbreak":
+        #    os.system("taskkill /im python.exe /f & " + " ".join(sys.argv) + " -dontbreak")
+
+    def initializeNewSpec(self):
         # Initialize values
         self.mapDialog = None
         self.analysisDialog = None
         self.tracebackTree = None
-        self.fileName = None
-        self.projectName = None
-        self.projectPath = ""
-        self.projectFiles = {}
-        self.rfi = None
-        self.subprocess = [None] * 4
-        self.simSetup = []
-        self.currentExperimentName = ""
-        self.currentExperimentConfig = {}
-
-        global PROCESS_REGED; PROCESS_REGED = 0
-        global PROCESS_DOTTY; PROCESS_DOTTY = 1
-
-        # Set default values
-        self.setDefaults()
-        self.proj = project.Project()
-        self.proj.regionMapping = {}
-        self.parser = None
-        
-=======
-        # Null the subprocess values
-        self.subprocess = { "Region Editor": None,
-                            "Dotty": None,
-                            "Simulation Configuration": None }
-
-        self.initializeNewSpec()
-
->>>>>>> 47c27349
-        # HACK: This is an undocumented hack you can uncomment to help kill stuck copies of speceditor on windows
-        # If in use, requires spec file argument on command line
-        #if sys.argv[-1] != "-dontbreak":
-        #    os.system("taskkill /im python.exe /f & " + " ".join(sys.argv) + " -dontbreak")
-
-    def initializeNewSpec(self):
-        # Initialize values
-        self.mapDialog = None
         self.proj = project.Project()
         self.decomposedRFI = None
 
@@ -1330,38 +953,8 @@
 
         sys.stdout = redir
         sys.stderr = redir
-<<<<<<< HEAD
-        
-        ##########################
-        # Create new region File #
-        ##########################
-        
+
         self.appendLog("Decomposing map into convex regions...\n", "BLUE")
-        wx.Yield()
-
-        self.saveFile(self.fileName)
-        self.parser = parseLP.parseLP()
-        self.parser.main(self.fileName)
-
-        # Remove all references to any obstacle regions at this point
-        for r in self.proj.rfi.regions:
-            if r.isObstacle:
-                # Delete corresponding decomposed regions
-                for sub_r in self.parser.proj.regionMapping[r.name]:
-                    del self.parser.proj.rfi.regions[self.parser.proj.rfi.indexOfRegionWithName(sub_r)]
-                # Remove from mapping
-                del self.parser.proj.regionMapping[r.name]
-
-        self.proj.rfi.regions = filter(lambda r: not (r.isObstacle or r.name == "boundary"), self.proj.rfi.regions)
-                    
-        # save the regions into new region file
-        fileName = self.proj.getFilenamePrefix()+'_decomposed.regions'
-        self.parser.proj.rfi.recalcAdjacency()
-        self.parser.proj.rfi.writeFile(fileName)
-=======
-
-        self.appendLog("Parsing locative prepositions...\n", "BLUE")
->>>>>>> 47c27349
 
         compiler._decompose()
         self.proj = compiler.proj
@@ -1370,132 +963,26 @@
         # Update workspace decomposition listbox
         self.list_box_locphrases.Set(self.proj.regionMapping.keys())
         self.list_box_locphrases.Select(0)
-<<<<<<< HEAD
+
+        self.appendLog("Parsing NL to LTL...\n", "BLUE")
+
+        self.tracebackTree = compiler._writeLTLFile()
         
-        text = self.text_ctrl_spec.GetText()
-        text = text.replace('\r','')
-
-        sensorList = []
-        for i, sensor in enumerate(self.list_box_sensors.GetItems()):
-            if self.list_box_sensors.IsChecked(i):
-                sensorList.append(sensor)
-
-        robotPropList = []
-        for i, action in enumerate(self.list_box_actions.GetItems()):
-            if self.list_box_actions.IsChecked(i):
-                robotPropList.append(action)
-        robotPropList.extend(self.list_box_customs.GetItems())
-
-        fileNamePrefix = os.path.join(self.projectPath, self.projectName)
-
-        ###################
-        # Create LTL File #
-        ###################
-
-        self.appendLog("Parsing NL to LTL...\n", "BLUE")
-        wx.Yield()
-        regionList = [x.name for x in self.proj.rfi.regions]
-
-        # Make a new specgenerator and have it process the text
-        specGen = SpecGenerator()
-        LTLspec_env, LTLspec_sys, internalProps, responses, self.tracebackTree = \
-            specGen.generate(text, sensorList, regionList, robotPropList)
-
-        for ln, response in enumerate(responses):
-            if not response:
-                self.text_ctrl_spec.MarkerAdd(ln,MARKER_PARSEERROR)
-
-        if not all(responses):
-            return
-    
-        # Add in the internal memory propositions, so they go into the SMV and spec files
-
-        for p in internalProps:
+        # Add any auto-generated propositions to the list
+        # TODO: what about removing old ones?
+        for p in compiler.proj.internal_props:
             if p not in self.list_box_customs.GetItems():
                 self.list_box_customs.AppendAndEnsureVisible(p)
-            if p not in robotPropList:
-                robotPropList.append(p)
-
-        # Enable the delete button on the custom prop list if appropriate
-        if len(self.list_box_customs.GetItems()) > 0:    
-            self.button_custom_delete.Enable(True)
-
-        self.saveFile(self.fileName)
-
-        ###################
-        # Create SMV File #
-        ###################
-
-        self.appendLog("Creating SMV file...\n", "BLUE")
-        wx.Yield()
-
-        numRegions = len(self.parser.proj.rfi.regions)
-        createSMVfile(fileNamePrefix, numRegions, sensorList, robotPropList)
-
-        LTLspec_env = '\t\t' + ' & \n\t\t'.join(LTLspec_env)
-        LTLspec_sys = '\t\t' + ' & \n\t\t'.join(LTLspec_sys)
-
-        # substitute decomposed region names
-        for r in self.proj.rfi.regions:
-            if not (r.isObstacle or r.name.lower() == "boundary"):
-                LTLspec_env = re.sub('\\bs\.' + r.name + '\\b', "("+' | '.join(["s."+x for x in self.parser.proj.regionMapping[r.name]])+")", LTLspec_env)
-                LTLspec_sys = re.sub('\\bs\.' + r.name + '\\b', "("+' | '.join(["s."+x for x in self.parser.proj.regionMapping[r.name]])+")", LTLspec_sys)
-
-        # Prepend "e." or "s." to propositions for JTLV
-        for i, sensor in enumerate(sensorList):
-            text = re.sub("\\b"+sensor+"\\b", "e." + sensor, text)
-            sensorList[i] = "e." + sensorList[i]
-
-        for i, prop in enumerate(robotPropList):
-            text = re.sub("\\b"+prop+"\\b", "s." + prop, text)
-            robotPropList[i] = "s." + robotPropList[i]
-
-        regionList = [x.name for x in self.parser.proj.rfi.regions]
-
-        # Define the number of bits needed to encode the regions
-        numBits = int(math.ceil(math.log(len(regionList),2)))
-
-        # creating the region bit encoding
-        bitEncode = bitEncoding(len(regionList),numBits)
-        currBitEnc = bitEncode['current']
-        nextBitEnc = bitEncode['next']
-
-        # switch to bit encodings for regions
-        LTLspec_env = replaceRegionName(LTLspec_env, bitEncode, regionList)
-        LTLspec_sys = replaceRegionName(LTLspec_sys, bitEncode, regionList)
-
-        # TODO: Catch errors here
-        adjData = self.parser.proj.rfi.transitions
-
-        createLTLfile(fileNamePrefix, sensorList, robotPropList, adjData, LTLspec_env, LTLspec_sys)
-        
-        
-        #Invokes module for creating a file for use with Anzu,
-        #and converts it into a Marduk file for RATSY
-        #createAnzuFile(fileNamePrefix, sensorList, robotPropList, adjData, spec)
-        #classpath = "\"" + os.path.join(self.proj.ltlmop_root, "lib", "convert_anzu_input_to_marduk.py\"")
-        #fNP = "\""+ fileNamePrefix + "\""
-        #arg="python "+classpath+" -r -i " + fNP+ ".anzu "+ "-o " +  fNP + ".rat"
-        #os.system(arg)
-        
-        #wx.Execute(arg, wx.EXEC_ASYNC, self.subprocess[PROCESS_REGED])
-        
-=======
-
-        self.appendLog("Creating SMV file...\n", "BLUE")
-
-        compiler._writeSMVFile()
-
-        self.appendLog("Creating LTL file...\n", "BLUE")
-
-        self.traceback = compiler._writeLTLFile()
-
-        if self.traceback is None:
+
+        if self.tracebackTree is None:
             sys.stdout = sys.__stdout__
             sys.stderr = sys.__stderr__
             self.appendLog("ERROR: Aborting compilation due to syntax error.\n", "RED")
             return
->>>>>>> 47c27349
+
+        self.appendLog("Creating SMV file...\n", "BLUE")
+
+        compiler._writeSMVFile()
 
         # Load in LTL file to the LTL tab
         if os.path.exists(self.proj.getFilenamePrefix()+".ltl"):
@@ -1504,58 +991,11 @@
             f.close()
             self.text_ctrl_LTL.SetValue(ltl)
 
-<<<<<<< HEAD
-            
-        ################################################
-        # Add a check for Empty Gaits - added by Sarah #
-        ################################################
-#        self.appendLog("\nChecking for empty gaits...\n")
-#        #print robotPropList
-#        err = 0
-#        libs = self.library
-#        libs.readLibe()
-#        # Check that each individual trait has a corresponding config-gait pair
-#        for act in robotPropList:
-#            act = act.strip("u's.")
-#            if act[0] == "T":
-#                act = act.strip("T_")
-#                #print act
-#                words = act.split("_and_")
-#                #print words
-#                config = libs.findGait(words)
-#                #print config
-#                if type(config) == type(None):
-#                    err_message = "WARNING: No config-gait pair for actuator T_" + act + "\n"
-#                    self.appendLog(err_message)
-#                    err = 1
-            
-        ####################
-        # Create automaton #
-        ####################
-=======
->>>>>>> 47c27349
 
         self.appendLog("Creating automaton...\n", "BLUE")
 
         realizable, realizableFS, output = compiler._synthesize(with_safety_aut)
 
-<<<<<<< HEAD
-        cmd = subprocess.Popen(["java", "-ea", "-Xmx512m", "-cp", classpath, "GROneMain", fileNamePrefix + ".smv", fileNamePrefix + ".ltl"], stdout=subprocess.PIPE, stderr=subprocess.STDOUT, close_fds=False)
-        
-        # TODO: Make this output live
-        while cmd.poll():
-            wx.Yield()
-
-        realizable = False
-
-        for line in cmd.stdout:
-            self.appendLog("\t"+line)
-            if "Specification is realizable" in line:
-               realizable = True
-               
-        cmd.stdout.close()
-=======
->>>>>>> 47c27349
         print "\n"
 
         self.appendLog("\t"+output.replace("\n", "\n\t"))
@@ -1784,9 +1224,8 @@
         event.Skip()
 
     def onMenuAnalyze(self, event): # wxGlade: SpecEditorFrame.<event_handler>
-<<<<<<< HEAD
         # auto-compile the specification before analysis 
-        self.onMenuCompile(event)        
+        compiler = self.onMenuCompile(event, with_safety_aut=True)
 
         # instantiate if necessary
         if self.analysisDialog is None:
@@ -1801,9 +1240,6 @@
             self.analysisDialog.populateTree(self.tracebackTree) 
 
         self.analysisDialog.tree_ctrl_traceback.ExpandAll()
-=======
-        compiler = self.onMenuCompile(event, with_safety_aut=True)
->>>>>>> 47c27349
 
         # Redirect all output to the log
         redir = RedirectText(self,self.text_ctrl_log)
@@ -1823,88 +1259,11 @@
             else:
                 self.appendLog("Synthesized automaton is trivial.\n", "RED")
 
-        for h_item in to_highlight:
-            tb_key = h_item[0].title() + h_item[1].title()
-
-            if h_item[1] == "goals":
-                self.text_ctrl_spec.MarkerAdd(self.traceback[tb_key][h_item[2]]-1, MARKER_LIVE)           
-            else:
-                for l in self.traceback[tb_key]:
-                    if h_item[1] == "init":
-                        self.text_ctrl_spec.MarkerAdd(l-1, MARKER_INIT)
-                    elif h_item[1] == "trans":
-                        self.text_ctrl_spec.MarkerAdd(l-1, MARKER_SAFE)
-                    
-
-<<<<<<< HEAD
-        cmd = subprocess.Popen(["java", "-ea", "-Xmx512m", "-cp", classpath, "GROneDebug", fileNamePrefix + ".smv", fileNamePrefix + ".ltl"], stdout=subprocess.PIPE, stderr=subprocess.STDOUT, close_fds=False)
-        
-        # TODO: Make this output live
-        while cmd.poll():
-            wx.Yield()
-            
-        fileNamePrefix = os.path.join(self.projectPath, self.projectName)
-
-        realizable = False    
-        for dline in cmd.stdout:
-            self.analysisDialog.text_ctrl_summary.AppendText(dline)
-
-            if "Specification is realizable." in dline:   
-                realizable = True            
-                
-                # check for trivial initial-state automaton with no transitions
-                aut = fsa.Automaton(self.parser.proj.rfi.regions, self.parser.proj.regionMapping, None, None, None) 
-                aut.loadFile(fileNamePrefix+".aut", self.list_box_sensors.GetItems(), self.list_box_actions.GetItems(), self.list_box_customs.GetItems())
-                aut.writeDot(fileNamePrefix+".dot")
-                f = open(fileNamePrefix+".dot","r")
-                nonTrivial = False
-                for autline in f.readlines():
-                    if "->" in autline:
-                        nonTrivial = True 
-                if nonTrivial:
-                    self.analysisDialog.text_ctrl_summary.AppendText("Synthesized automaton is non-trivial.\n")
-                else:
-                    self.analysisDialog.text_ctrl_summary.AppendText("Synthesized automaton is trivial.\n")
-            elif "System initial condition is unsatisfiable." in dline:
-                self.analysisDialog.markFragments("sys", "init")
-            elif "System transition relation is unsatisfiable." in dline:
-                self.analysisDialog.markFragments("sys", "trans")
-            elif "System highlighted goal(s) unsatisfiable" in dline:
-                self.analysisDialog.markFragments("sys", "goal", [int(l) for l in (dline.strip()).split('.')[1].split()])
-            elif "System highlighted goal(s) inconsistent with transition relation." in dline:
-                self.analysisDialog.markFragments("sys", "goal", [int(l) for l in (dline.strip()).split('.')[1].split()])
-                self.analysisDialog.markFragments("sys", "trans")
-            elif "System initial condition inconsistent with transition relation." in dline:
-                self.analysisDialog.markFragments("sys", "init")
-                self.analysisDialog.markFragments("sys", "trans")
-            elif "Environment initial condition is unsatisfiable." in dline:
-                self.analysisDialog.markFragments("env", "init")
-            elif "Environment transition relation is unsatisfiable." in dline:
-                self.analysisDialog.markFragments("env", "trans")
-            elif "Environment highlighted goal(s) unsatisfiable." in dline:
-                self.analysisDialog.markFragments("env", "goal", [int(l) for l in (dline.strip()).split('.')[1].split()])
-            elif "Environment highlighted goal(s) inconsistent with transition relation." in dline:
-                self.analysisDialog.markFragments("env", "goal", [int(l) for l in (dline.strip()).split('.')[1].split()])
-                self.analysisDialog.markFragments("env", "trans")
-            elif "Environment initial condition inconsistent with transition relation." in dline:
-                self.analysisDialog.markFragments("env", "init")
-                self.analysisDialog.markFragments("env", "trans")
-            elif "System is unrealizable because the environment can force a safety violation." in dline:
-                self.analysisDialog.markFragments("sys", "trans")
-            elif "System highlighted goal(s) unrealizable." in dline:
-                self.analysisDialog.markFragments("sys", "goal", [int(l) for l in (dline.strip()).split('.')[1].split()])
-                self.analysisDialog.markFragments("sys", "trans")
-            elif "Environment is unrealizable because the environment can force a safety violation." in dline:
-                self.analysisDialog.markFragments("env", "trans")
-            elif "Environment highlighted goal(s) unrealizable." in dline:
-                self.analysisDialog.markFragments("env", "goal", [int(l) for l in (dline.strip()).split('.')[1].split()])
-                self.analysisDialog.markFragments("env", "trans")
-           
-        cmd.stdout.close()
-=======
->>>>>>> 47c27349
         sys.stdout = sys.__stdout__
         sys.stderr = sys.__stderr__
+
+        for frag in to_highlight:
+            self.analysisDialog.markFragments(*frag)
 
         self.analysisDialog.Show()
 
@@ -2047,7 +1406,7 @@
 
         m = re.search(r"Could not parse the sentence in line (\d+)", string)
         if m:
-            self.parent.text_ctrl_spec.MarkerAdd(int(m.group(1))-1,MARKER_PARSEERROR)
+            self.parent.text_ctrl_spec.MarkerAdd(int(m.group(1)),MARKER_PARSEERROR)
 
 
 if __name__ == "__main__":
