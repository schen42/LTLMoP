--- conflicted
+++ resolved
@@ -167,19 +167,7 @@
         # begin wxGlade: SpecEditorFrame.__init__
         kwds["style"] = wx.DEFAULT_FRAME_STYLE
         wx.Frame.__init__(self, *args, **kwds)
-<<<<<<< HEAD
-        
-=======
-        self.window_1 = wx.SplitterWindow(self, -1, style=wx.SP_3D|wx.SP_BORDER|wx.SP_LIVE_UPDATE)
-        self.window_1_pane_2 = wx.Panel(self.window_1, -1)
-        self.notebook_1 = wx.Notebook(self.window_1_pane_2, -1, style=0)
-        self.notebook_1_pane_3 = wx.Panel(self.notebook_1, -1)
-        self.notebook_1_pane_2 = wx.Panel(self.notebook_1, -1)
-        self.notebook_1_pane_1 = wx.Panel(self.notebook_1, -1)
-        self.window_1_pane_1 = wx.Panel(self.window_1, -1)
-        self.panel_1 = wx.ScrolledWindow(self.window_1_pane_1, -1, style=wx.TAB_TRAVERSAL)
-
->>>>>>> 119ed606
+
         # Menu Bar
         self.frame_1_menubar = wx.MenuBar()
         global MENU_IMPORT_REGION; MENU_IMPORT_REGION = wx.NewId()
@@ -695,13 +683,10 @@
 
         self.text_ctrl_spec.EmptyUndoBuffer()
 
-<<<<<<< HEAD
         # Set compilation option checkboxes
         self.frame_1_menubar.Check(MENU_CONVEXIFY, self.proj.compile_options["convexify"])
         self.frame_1_menubar.Check(MENU_FASTSLOW, self.proj.compile_options["fastslow"])
     
-=======
->>>>>>> 119ed606
         self.dirty = False
 
     def doClose(self, event): # wxGlade: SpecEditorFrame.<event_handler>
@@ -1093,9 +1078,8 @@
 
         self.appendLog("Running analysis...\n", "BLUE")
 
-<<<<<<< HEAD
         (realizable, nonTrivial, to_highlight, output) = compiler._analyze()
-        
+
         self.appendLog(output, "BLACK")
 
         if realizable:
@@ -1116,86 +1100,7 @@
                     elif h_item[1] == "trans":
                         self.text_ctrl_spec.MarkerAdd(l-1, MARKER_SAFE)
                     
-=======
-        cmd = subprocess.Popen(["java", "-ea", "-Xmx512m", "-cp", classpath, "GROneDebug", self.proj.getFilenamePrefix() + ".smv", self.proj.getFilenamePrefix() + ".ltl", "--safety"], stdout=subprocess.PIPE, stderr=subprocess.STDOUT, close_fds=False)
-
-        # TODO: Make this output live
-        while cmd.poll():
-            wx.Yield()
-
-        realizable = False
-        for dline in cmd.stdout:
-            self.appendLog(dline)
-            if "Specification is realizable." in dline:
-                realizable = True
-
-                # check for trivial initial-state automaton with no transitions
-                self._exportDotFile()
-                f = open(self.proj.getFilenamePrefix()+".dot","r")
-                nonTrivial = False
-            # TODO: There is no reason to be parsing the Dot file for this...
-                for autline in f.readlines():
-                    if "->" in autline:
-                        nonTrivial = True
-                if nonTrivial:
-                    self.appendLog("Synthesized automaton is non-trivial.\n", "GREEN")
-                else:
-                    self.appendLog("Synthesized automaton is trivial.\n", "GREEN")
-
-            # highlight sentences corresponding to identified errors
-
-            # System unsatisfiability
-            if "System initial condition is unsatisfiable." in dline:
-                for l in self.traceback['SysInit']: self.text_ctrl_spec.MarkerAdd(l-1,MARKER_INIT)
-            if "System transition relation is unsatisfiable." in dline:
-                for l in self.traceback['SysTrans']: self.text_ctrl_spec.MarkerAdd(l-1, MARKER_SAFE)
-            if "System highlighted goal(s) unsatisfiable" in dline:
-                for l in (dline.strip()).split()[-1:]:
-                    self.text_ctrl_spec.MarkerAdd(self.traceback['SysGoals'][int(l)]-1,MARKER_LIVE)
-            if "System highlighted goal(s) inconsistent with transition relation" in dline:
-                for l in (dline.strip()).split()[-1:]:
-                    self.text_ctrl_spec.MarkerAdd(self.traceback['SysGoals'][int(l)]-1,MARKER_LIVE)
-                for l in self.traceback['SysTrans']: self.text_ctrl_spec.MarkerAdd(l,MARKER_SAFE)
-            if "System initial condition inconsistent with transition relation" in dline:
-                for l in self.traceback['SysInit']: self.text_ctrl_spec.MarkerAdd(l-1,MARKER_INIT)
-                for l in self.traceback['SysTrans']: self.text_ctrl_spec.MarkerAdd(l-1,MARKER_SAFE)
-
-            # Environment unsatisfiability
-            if "Environment initial condition is unsatisfiable." in dline:
-                for l in self.traceback['EnvInit']: self.text_ctrl_spec.MarkerAdd(l-1,MARKER_INIT)
-            if "Environment transition relation is unsatisfiable." in dline:
-                for l in self.traceback['EnvTrans']: self.text_ctrl_spec.MarkerAdd(l-1,MARKER_SAFE)
-            if "Environment highlighted goal(s) unsatisfiable" in dline:
-                for l in (dline.strip()).split()[-1:]:
-                    self.text_ctrl_spec.MarkerAdd(self.traceback['EnvGoals'][int(l)]-1,MARKER_LIVE)
-            if "Environment highlighted goal(s) inconsistent with transition relation" in dline:
-                for l in (dline.strip()).split()[-1:]:
-                    self.text_ctrl_spec.MarkerAdd(self.traceback['EnvGoals'][int(l)]-1,MARKER_LIVE)
-                for l in self.traceback['EnvTrans']: self.text_ctrl_spec.MarkerAdd(l-1,MARKER_SAFE)
-            if "Environment initial condition inconsistent with transition relation" in dline:
-                for l in self.traceback['EnvInit']: self.text_ctrl_spec.MarkerAdd(l-1,MARKER_INIT)
-                for l in self.traceback['EnvTrans']: self.text_ctrl_spec.MarkerAdd(l-1,MARKER_SAFE)
-
-
-            # System unrealizability
-            if "System is unrealizable because the environment can force a safety violation" in dline:
-                for l in self.traceback['SysTrans']: self.text_ctrl_spec.MarkerAdd(l-1, MARKER_SAFE)
-            if "System highlighted goal(s) unrealizable" in dline:
-                for l in (dline.strip()).split()[-1:]:
-                    self.text_ctrl_spec.MarkerAdd(self.traceback['SysGoals'][int(l)]-1,MARKER_LIVE)
-                for l in self.traceback['SysTrans']: self.text_ctrl_spec.MarkerAdd(l-1, MARKER_SAFE)
-
-            # Environment unrealizability
-            if "Environment is unrealizable because the system can force a safety violation" in dline:
-                for l in self.traceback['EnvTrans']: self.text_ctrl_spec.MarkerAdd(l-1, MARKER_SAFE)
-            if "Environment highlighted goal(s) unrealizable" in dline:
-                for l in (dline.strip()).split()[-1:]:
-                    self.text_ctrl_spec.MarkerAdd(self.traceback['EnvGoals'][int(l)]-1,MARKER_LIVE)
-                for l in self.traceback['EnvTrans']: self.text_ctrl_spec.MarkerAdd(l-1, MARKER_SAFE)#self.text_ctrl_spec.MarkerSetBackground(l,"RED")
-
-
-        cmd.stdout.close()
->>>>>>> 119ed606
+
         sys.stdout = sys.__stdout__
         sys.stderr = sys.__stderr__
 
