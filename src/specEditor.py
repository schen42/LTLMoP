#!/usr/bin/env python
# -*- coding: utf-8 -*-

""" ====================================
    specEditor.py - Specification Editor
    ====================================

    A development environment for specifications written in structured English,
    allowing for editing, compilation, and execution/simulation
"""

import re, sys, os, subprocess
import wx, wx.richtext, wx.stc
import numpy

sys.path.append("lib")
sys.path.append(os.path.join("lib","cores"))

from regions import *
import fileMethods
import project
import fsa
import mapRenderer
from specCompiler import SpecCompiler
from parseEnglishToLTL import writeSpec

from copy import deepcopy
import threading, time


######################### WARNING! ############################
#         DO NOT EDIT GUI CODE BY HAND.  USE WXGLADE.         #
#   The .wxg file is located in the etc/wxglade/ directory.   #
###############################################################

class AnalysisResultsDialog(wx.Dialog):
    def __init__(self, parent, *args, **kwds):
        # begin wxGlade: AnalysisResultsDialog.__init__
        kwds["style"] = wx.DEFAULT_DIALOG_STYLE | wx.RESIZE_BORDER | wx.THICK_FRAME
        wx.Dialog.__init__(self, *args, **kwds)
        self.label_3 = wx.StaticText(self, wx.ID_ANY, "Analysis Output:")
        self.text_ctrl_summary = wx.richtext.RichTextCtrl(self, wx.ID_ANY, "", style=wx.TE_MULTILINE | wx.TE_READONLY)
        self.label_10 = wx.StaticText(self, wx.ID_ANY, "SLURP Traceback:")
        self.tree_ctrl_traceback = wx.TreeCtrl(self, wx.ID_ANY, style=wx.TR_HAS_BUTTONS | wx.TR_NO_LINES | wx.TR_FULL_ROW_HIGHLIGHT | wx.TR_HIDE_ROOT | wx.TR_DEFAULT_STYLE | wx.SUNKEN_BORDER)
        self.button_1 = wx.Button(self, wx.ID_CLOSE, "")

        self.__set_properties()
        self.__do_layout()

        self.Bind(wx.EVT_BUTTON, self.onButtonClose, self.button_1)
        # end wxGlade

        self.parent = parent
        self.statements = {}
        self.statements["env"] = []
        self.statements["sys"] = []

    def __set_properties(self):
        # begin wxGlade: AnalysisResultsDialog.__set_properties
        self.SetTitle("Analysis Results")
        self.SetSize((562, 602))
        # end wxGlade

    def __do_layout(self):
        # begin wxGlade: AnalysisResultsDialog.__do_layout
        sizer_11 = wx.BoxSizer(wx.VERTICAL)
        sizer_16 = wx.BoxSizer(wx.HORIZONTAL)
        sizer_11.Add(self.label_3, 0, wx.ALL, 5)
        sizer_11.Add(self.text_ctrl_summary, 1, wx.ALL | wx.EXPAND, 5)
        sizer_11.Add(self.label_10, 0, wx.ALL, 5)
        sizer_11.Add(self.tree_ctrl_traceback, 3, wx.ALL | wx.EXPAND, 5)
        sizer_16.Add((20, 20), 1, wx.EXPAND, 0)
        sizer_16.Add(self.button_1, 0, wx.ALL | wx.EXPAND, 5)
        sizer_11.Add(sizer_16, 0, wx.EXPAND, 0)
        self.SetSizer(sizer_11)
        self.Layout()
        # end wxGlade

    def populateTree(self, gentree):
        # Create the root
        self.statements["env"] = []
        self.statements["sys"] = []
        self.tree_ctrl_traceback.DeleteAllItems()
        root_node = self.tree_ctrl_traceback.AddRoot("Root")

        # Build the traceback tree
        for user_input, command_tree in gentree.items():
            # Add a node for each input line
            input_node = self.tree_ctrl_traceback.AppendItem(root_node, user_input)
            # Then fill in the tree for each command it generates
            for command, spec_chunks in command_tree.items():
                # Add a node fot the  command
                command_node = self.tree_ctrl_traceback.AppendItem(input_node, command)
                # Fill in the explanation and lines for each list of lines created
                for spec_chunk in spec_chunks:
                    explanation_node = \
                        self.tree_ctrl_traceback.AppendItem(command_node, spec_chunk.explanation)
                    for stmt, highlight in zip(spec_chunk.lines, spec_chunk.highlights):
                        stmt_node = self.tree_ctrl_traceback.AppendItem(explanation_node, stmt)
                        if spec_chunk.issys():
                            self.statements["sys"].append((stmt, stmt_node))
                        else:
                            self.statements["env"].append((stmt, stmt_node))

                        if highlight:
                            if "[]<>" in stmt:
                                # Goals colored differently than other statements
                                self.tree_ctrl_traceback.SetItemBackgroundColour(stmt_node, "#FA58D0") # pale pink
                            else:
                                self.tree_ctrl_traceback.SetItemBackgroundColour(stmt_node, "#FE9A2E") # pale orange
                            # Expand the relevant nodes
                            self.tree_ctrl_traceback.Expand(input_node)
                            self.tree_ctrl_traceback.Expand(command_node)
                            self.tree_ctrl_traceback.Expand(explanation_node)
                            self.tree_ctrl_traceback.Expand(stmt_node)

        self.Layout()


    def markFragments(self, agent, section, jx=None):
        jx_this = 0 # debug output is 1-indexed

        for f,obj in self.statements[agent]:
            if "[]<>" in f: 
                ftype = "goals"
                jx_this += 1
            elif "[]" in f:
                ftype = "trans"
            else:
                ftype = "init"

            if ftype == section:
                if section == "goals" and jx_this == jx:
                    self.tree_ctrl_traceback.SetItemBackgroundColour(obj,"#FA58D0") # pale pink
                elif section != "goals":
                    self.tree_ctrl_traceback.SetItemBackgroundColour(obj,"#FE9A2E") # pale orange
                self.tree_ctrl_traceback.Expand(obj)
                
    def appendLog(self, text, color="BLACK"):
        self.text_ctrl_summary.BeginTextColour(color)
        self.text_ctrl_summary.WriteText(text)
        self.text_ctrl_summary.EndTextColour()
        self.text_ctrl_summary.ShowPosition(self.text_ctrl_summary.GetLastPosition())
        wx.Yield() # Ensure update
                
    def onButtonClose(self, event): # wxGlade: AnalysisResultsDialog.<event_handler>
        self.Hide()
        event.Skip()

# end of class AnalysisResultsDialog



class AsynchronousProcessThread(threading.Thread):
    def __init__(self, cmd, callback, logFunction, *args, **kwds):
        """
        Run a command asynchronously, calling a callback function (if given) upon completion.
        If a logFunction is given, stdout and stderr will be redirected to it.
        Otherwise, these streams are printed to the console.
        """

        self.cmd = cmd
        self.callback = callback
        self.logFunction = logFunction

        self.running = False

        threading.Thread.__init__(self, *args, **kwds)

        self.startComplete = threading.Event()

        # Auto-start
        self.daemon = True
        self.start()

    def kill(self):
        print "Killing process `%s`..." % ' '.join(self.cmd)
        # This should cause the blocking readline() in the run loop to return with an EOF
        try:
            self.process.kill()
        except OSError:
            # TODO: Figure out what's going on when this (rarely) happens
            print "Ran into an error killing the process.  Hopefully we just missed it..."

    def run(self):

        if os.name == "nt":
            err_types = (OSError, WindowsError)
        else:
            err_types = OSError

        # Start the process
        try:
            self.process = subprocess.Popen(self.cmd, stdout=subprocess.PIPE, stderr=subprocess.STDOUT, close_fds=False)
        except err_types as (errno, strerror):
            print "ERROR: " + strerror
            self.startComplete.set()
            return

        self.running = True
        self.startComplete.set()

        # Sit around while it does its thing
        while self.process.returncode is None:
            # Make sure we aren't being interrupted
            if not self.running:
                return

            output = self.process.stdout.readline() # Blocking :(

            # Output to either a RichTextCtrl or the console
            if self.logFunction is not None:
                wx.CallAfter(self.logFunction, "\t"+output, "BLACK")
            else:
                print output,

            # Check the status of the process
            self.process.poll()
            time.sleep(0.01)

        # Call any callback function
        if self.callback is not None:
            wx.CallAfter(self.callback) # thread-safe call

class MapDialog(wx.Dialog):
    """
    A simple little dialog that displays the regions on top of the map so that you can
    select a region visually instead of just choosing the name.
    """

    # FIXME: Doesn't scroll on Windows???

    def __init__(self, parent, *args, **kwds):
        # begin wxGlade: MapDialog.__init__
        kwds["style"] = wx.DEFAULT_DIALOG_STYLE
        wx.Dialog.__init__(self, *args, **kwds)
        self.panel_2 = wx.ScrolledWindow(self, wx.ID_ANY, style=wx.TAB_TRAVERSAL)

        self.__set_properties()
        self.__do_layout()
        # end wxGlade

        self.parent = parent

    def __set_properties(self):
        # begin wxGlade: MapDialog.__set_properties
        self.SetTitle("Select Region...")
        self.SetSize((932, 709))
        self.panel_2.SetScrollRate(10, 10)
        # end wxGlade

    def __do_layout(self):
        # begin wxGlade: MapDialog.__do_layout
        sizer_10 = wx.BoxSizer(wx.HORIZONTAL)
        sizer_10.Add(self.panel_2, 1, wx.EXPAND, 0)
        self.SetSizer(sizer_10)
        self.Layout()
        self.Centre()
        # end wxGlade

        self.panel_2.SetBackgroundColour(wx.WHITE)
        self.panel_2.Bind(wx.EVT_PAINT, self.drawMap)

        # Bind to catch mouse clicks!
        self.panel_2.Bind(wx.EVT_LEFT_DOWN, self.onMapClick)

    def drawMap(self, event):
        mapRenderer.drawMap(self.panel_2, self.parent.proj.rfi, scaleToFit=False)

    def onMapClick(self, event):
        x, y = self.panel_2.CalcUnscrolledPosition(event.GetX(), event.GetY())
        for region in self.parent.proj.rfi.regions:
            if region.name.lower() != "boundary" and region.objectContainsPoint(x, y):
                self.parent.text_ctrl_spec.AppendText(region.name)
                self.Close()
                break

        event.Skip()

# end of class MapDialog


class SpecEditorFrame(wx.Frame):
    """
    The main application window!
    """


    def __init__(self, *args, **kwds):
        # begin wxGlade: SpecEditorFrame.__init__
        kwds["style"] = wx.DEFAULT_FRAME_STYLE
        wx.Frame.__init__(self, *args, **kwds)
        
        # Menu Bar
        self.frame_1_menubar = wx.MenuBar()
        global MENU_IMPORT_REGION; MENU_IMPORT_REGION = wx.NewId()
        global MENU_COMPILE; MENU_COMPILE = wx.NewId()
        global MENU_COMPILECONFIG; MENU_COMPILECONFIG = wx.NewId()
        global MENU_CONVEXIFY; MENU_CONVEXIFY = wx.NewId()
        global MENU_FASTSLOW; MENU_FASTSLOW = wx.NewId()
        global MENU_PARSERMODE; MENU_PARSERMODE = wx.NewId()
        global MENU_PARSERMODE_SLURP; MENU_PARSERMODE_SLURP = wx.NewId()
        global MENU_PARSERMODE_STRUCTURED; MENU_PARSERMODE_STRUCTURED = wx.NewId()
        global MENU_PARSERMODE_LTL; MENU_PARSERMODE_LTL = wx.NewId()
        global MENU_SIMULATE; MENU_SIMULATE = wx.NewId()
        global MENU_SIMCONFIG; MENU_SIMCONFIG = wx.NewId()
        global MENU_ANALYZE; MENU_ANALYZE = wx.NewId()
        global MENU_DOTTY; MENU_DOTTY = wx.NewId()
        global MENU_MOPSY; MENU_MOPSY = wx.NewId()
        wxglade_tmp_menu = wx.Menu()
        wxglade_tmp_menu.Append(wx.ID_NEW, "&New\tCtrl-N", "", wx.ITEM_NORMAL)
        wxglade_tmp_menu.Append(wx.ID_OPEN, "&Open...\tCtrl-O", "", wx.ITEM_NORMAL)
        wxglade_tmp_menu.Append(MENU_IMPORT_REGION, "Import &Region File...\tCtrl-R", "", wx.ITEM_NORMAL)
        wxglade_tmp_menu.Append(wx.ID_CLOSE, "&Close\tCtrl-W", "", wx.ITEM_NORMAL)
        wxglade_tmp_menu.Append(wx.ID_SAVE, "&Save\tCtrl-S", "", wx.ITEM_NORMAL)
        wxglade_tmp_menu.Append(wx.ID_SAVEAS, "Save &As...", "", wx.ITEM_NORMAL)
        wxglade_tmp_menu.Append(wx.ID_EXIT, "&Quit\tCtrl-Q", "", wx.ITEM_NORMAL)
        self.frame_1_menubar.Append(wxglade_tmp_menu, "&File")
        wxglade_tmp_menu = wx.Menu()
        wxglade_tmp_menu.Append(wx.ID_UNDO, "&Undo\tCtrl-Z", "", wx.ITEM_NORMAL)
        wxglade_tmp_menu.Append(wx.ID_REDO, "&Redo\tCtrl-Shift-Z", "", wx.ITEM_NORMAL)
        wxglade_tmp_menu.AppendSeparator()
        wxglade_tmp_menu.Append(wx.ID_CUT, "Cu&t\tCtrl-X", "", wx.ITEM_NORMAL)
        wxglade_tmp_menu.Append(wx.ID_COPY, "&Copy\tCtrl-C", "", wx.ITEM_NORMAL)
        wxglade_tmp_menu.Append(wx.ID_PASTE, "&Paste\tCtrl-V", "", wx.ITEM_NORMAL)
        self.frame_1_menubar.Append(wxglade_tmp_menu, "&Edit")
        wxglade_tmp_menu = wx.Menu()
        wxglade_tmp_menu.Append(MENU_COMPILE, "&Compile\tF5", "", wx.ITEM_NORMAL)
        wxglade_tmp_menu_sub = wx.Menu()
        wxglade_tmp_menu_sub.Append(MENU_CONVEXIFY, "Decompose workspace into convex regions", "", wx.ITEM_CHECK)
        wxglade_tmp_menu_sub.Append(MENU_FASTSLOW, "Enable \"fast-slow\" synthesis", "", wx.ITEM_CHECK)
        wxglade_tmp_menu_sub_sub = wx.Menu()
        wxglade_tmp_menu_sub_sub.Append(MENU_PARSERMODE_SLURP, "SLURP (NL)", "", wx.ITEM_RADIO)
        wxglade_tmp_menu_sub_sub.Append(MENU_PARSERMODE_STRUCTURED, "Structured English", "", wx.ITEM_RADIO)
        wxglade_tmp_menu_sub_sub.Append(MENU_PARSERMODE_LTL, "LTL", "", wx.ITEM_RADIO)
        wxglade_tmp_menu_sub.AppendMenu(MENU_PARSERMODE, "Parser mode", wxglade_tmp_menu_sub_sub, "")
        wxglade_tmp_menu.AppendMenu(MENU_COMPILECONFIG, "Compilation options", wxglade_tmp_menu_sub, "")
        wxglade_tmp_menu.AppendSeparator()
        wxglade_tmp_menu.Append(MENU_SIMULATE, "&Simulate\tF6", "", wx.ITEM_NORMAL)
        wxglade_tmp_menu.Append(MENU_SIMCONFIG, "Confi&gure Simulation...\tShift-F6", "", wx.ITEM_NORMAL)
        self.frame_1_menubar.Append(wxglade_tmp_menu, "&Run")
        wxglade_tmp_menu = wx.Menu()
        wxglade_tmp_menu.Append(MENU_ANALYZE, "&Analyze\tF8", "", wx.ITEM_NORMAL)
        wxglade_tmp_menu.Append(MENU_DOTTY, "View &Automaton\tF9", "", wx.ITEM_NORMAL)
        wxglade_tmp_menu.Append(MENU_MOPSY, "&Visualize Counterstrategy...\tF10", "", wx.ITEM_NORMAL)
        self.frame_1_menubar.Append(wxglade_tmp_menu, "&Debug")
        wxglade_tmp_menu = wx.Menu()
        wxglade_tmp_menu.Append(wx.ID_ABOUT, "&About Specification Editor...", "", wx.ITEM_NORMAL)
        self.frame_1_menubar.Append(wxglade_tmp_menu, "&Help")
        self.SetMenuBar(self.frame_1_menubar)
        # Menu Bar end
        self.window_1 = wx.SplitterWindow(self, wx.ID_ANY, style=wx.SP_3D | wx.SP_BORDER | wx.SP_LIVE_UPDATE)
        self.window_1_pane_1 = wx.Panel(self.window_1, wx.ID_ANY)
        self.panel_1 = wx.ScrolledWindow(self.window_1_pane_1, wx.ID_ANY, style=wx.TAB_TRAVERSAL)
        self.label_1 = wx.StaticText(self.panel_1, wx.ID_ANY, "Regions:")
        self.list_box_regions = wx.ListBox(self.panel_1, wx.ID_ANY, choices=[], style=wx.LB_SINGLE)
        self.button_map = wx.Button(self.panel_1, wx.ID_ANY, "Select from Map...")
        self.button_edit_regions = wx.Button(self.panel_1, wx.ID_ANY, "Edit Regions...")
        self.label_1_copy = wx.StaticText(self.panel_1, wx.ID_ANY, "Sensors:")
        self.list_box_sensors = wx.CheckListBox(self.panel_1, wx.ID_ANY, choices=[], style=wx.LB_SINGLE)
        self.button_sensor_add = wx.Button(self.panel_1, wx.ID_ADD, "")
        self.button_sensor_remove = wx.Button(self.panel_1, wx.ID_REMOVE, "")
        self.label_1_copy_1 = wx.StaticText(self.panel_1, wx.ID_ANY, "Actions:")
        self.list_box_actions = wx.CheckListBox(self.panel_1, wx.ID_ANY, choices=[], style=wx.LB_SINGLE)
        self.button_actuator_add = wx.Button(self.panel_1, wx.ID_ADD, "")
        self.button_actuator_remove = wx.Button(self.panel_1, wx.ID_REMOVE, "")
        self.label_1_copy_2 = wx.StaticText(self.panel_1, wx.ID_ANY, "Custom Propositions:")
        self.list_box_customs = wx.ListBox(self.panel_1, wx.ID_ANY, choices=[], style=wx.LB_SINGLE)
        self.button_custom_add = wx.Button(self.panel_1, wx.ID_ADD, "")
        self.button_custom_remove = wx.Button(self.panel_1, wx.ID_REMOVE, "")
        self.window_1_pane_2 = wx.Panel(self.window_1, wx.ID_ANY)
        self.notebook_1 = wx.Notebook(self.window_1_pane_2, wx.ID_ANY, style=0)
        self.notebook_1_pane_1 = wx.Panel(self.notebook_1, wx.ID_ANY)
        self.text_ctrl_log = wx.richtext.RichTextCtrl(self.notebook_1_pane_1, wx.ID_ANY, "", style=wx.TE_MULTILINE | wx.TE_READONLY)
        self.notebook_1_pane_2 = wx.Panel(self.notebook_1, wx.ID_ANY)
        self.text_ctrl_LTL = wx.TextCtrl(self.notebook_1_pane_2, wx.ID_ANY, "", style=wx.TE_MULTILINE | wx.TE_READONLY)
        self.notebook_1_pane_3 = wx.Panel(self.notebook_1, wx.ID_ANY)
        self.label_locphrases = wx.StaticText(self.notebook_1_pane_3, wx.ID_ANY, "Active locative phrases:")
        self.list_box_locphrases = wx.ListBox(self.notebook_1_pane_3, wx.ID_ANY, choices=[], style=wx.LB_ALWAYS_SB)
        self.checkbox_regionlabel = wx.CheckBox(self.notebook_1_pane_3, wx.ID_ANY, "Show region names")
        self.panel_locmap = wx.Panel(self.notebook_1_pane_3, wx.ID_ANY, style=wx.SUNKEN_BORDER | wx.TAB_TRAVERSAL | wx.FULL_REPAINT_ON_RESIZE)

        self.__set_properties()
        self.__do_layout()

        self.Bind(wx.EVT_MENU, self.onMenuNew, id=wx.ID_NEW)
        self.Bind(wx.EVT_MENU, self.onMenuOpen, id=wx.ID_OPEN)
        self.Bind(wx.EVT_MENU, self.onImportRegion, id=MENU_IMPORT_REGION)
        self.Bind(wx.EVT_MENU, self.doClose, id=wx.ID_CLOSE)
        self.Bind(wx.EVT_MENU, self.onMenuSave, id=wx.ID_SAVE)
        self.Bind(wx.EVT_MENU, self.onMenuSaveAs, id=wx.ID_SAVEAS)
        self.Bind(wx.EVT_MENU, self.onMenuQuit, id=wx.ID_EXIT)
        self.Bind(wx.EVT_MENU, self.onMenuUndo, id=wx.ID_UNDO)
        self.Bind(wx.EVT_MENU, self.onMenuRedo, id=wx.ID_REDO)
        self.Bind(wx.EVT_MENU, self.onMenuCut, id=wx.ID_CUT)
        self.Bind(wx.EVT_MENU, self.onMenuCopy, id=wx.ID_COPY)
        self.Bind(wx.EVT_MENU, self.onMenuPaste, id=wx.ID_PASTE)
        self.Bind(wx.EVT_MENU, self.onMenuCompile, id=MENU_COMPILE)
        self.Bind(wx.EVT_MENU, self.onMenuSetCompileOptions, id=MENU_CONVEXIFY)
        self.Bind(wx.EVT_MENU, self.onMenuSetCompileOptions, id=MENU_FASTSLOW)
        self.Bind(wx.EVT_MENU, self.onMenuSetCompileOptions, id=MENU_PARSERMODE_SLURP)
        self.Bind(wx.EVT_MENU, self.onMenuSetCompileOptions, id=MENU_PARSERMODE_STRUCTURED)
        self.Bind(wx.EVT_MENU, self.onMenuSetCompileOptions, id=MENU_PARSERMODE_LTL)
        self.Bind(wx.EVT_MENU, self.onMenuSimulate, id=MENU_SIMULATE)
        self.Bind(wx.EVT_MENU, self.onMenuConfigSim, id=MENU_SIMCONFIG)
        self.Bind(wx.EVT_MENU, self.onMenuAnalyze, id=MENU_ANALYZE)
        self.Bind(wx.EVT_MENU, self.onMenuViewAut, id=MENU_DOTTY)
        self.Bind(wx.EVT_MENU, self.onMenuMopsy, id=MENU_MOPSY)
        self.Bind(wx.EVT_MENU, self.onMenuAbout, id=wx.ID_ABOUT)
        self.Bind(wx.EVT_LISTBOX_DCLICK, self.onPropositionDblClick, self.list_box_regions)
        self.Bind(wx.EVT_BUTTON, self.onMapSelect, self.button_map)
        self.Bind(wx.EVT_BUTTON, self.onClickEditRegions, self.button_edit_regions)
        self.Bind(wx.EVT_LISTBOX_DCLICK, self.onPropositionDblClick, self.list_box_sensors)
        self.Bind(wx.EVT_BUTTON, self.onPropAdd, self.button_sensor_add)
        self.Bind(wx.EVT_BUTTON, self.onPropRemove, self.button_sensor_remove)
        self.Bind(wx.EVT_LISTBOX_DCLICK, self.onPropositionDblClick, self.list_box_actions)
        self.Bind(wx.EVT_BUTTON, self.onPropAdd, self.button_actuator_add)
        self.Bind(wx.EVT_BUTTON, self.onPropRemove, self.button_actuator_remove)
        self.Bind(wx.EVT_LISTBOX_DCLICK, self.onPropositionDblClick, self.list_box_customs)
        self.Bind(wx.EVT_BUTTON, self.onPropAdd, self.button_custom_add)
        self.Bind(wx.EVT_BUTTON, self.onPropRemove, self.button_custom_remove)
        self.Bind(wx.EVT_LISTBOX, self.onLocPhraseSelect, self.list_box_locphrases)
        self.Bind(wx.EVT_CHECKBOX, self.onRegionLabelToggle, self.checkbox_regionlabel)
        # end wxGlade

        # Listen for checkbox toggles
        self.Bind(wx.EVT_CHECKLISTBOX, self.onPropToggle)

        # Create the StyledTextControl for the specification area manually, since wxGlade doesn't support it
        self.text_ctrl_spec = wx.stc.StyledTextCtrl(self.window_1_pane_1, -1, style=wx.TE_PROCESS_ENTER|wx.TE_PROCESS_TAB|wx.TE_MULTILINE|wx.WANTS_CHARS)
        self.window_1_pane_1.GetSizer().Insert(0, self.text_ctrl_spec, 2, wx.EXPAND, 0)
        self.window_1_pane_1.GetSizer().Layout()

        self.text_ctrl_spec.SetMarginWidth(0, 40)
        self.text_ctrl_spec.SetMarginType(0, wx.stc.STC_MARGIN_NUMBER)
        self.text_ctrl_spec.SetMarginType(1, wx.stc.STC_MARGIN_SYMBOL)

        global MARKER_INIT, MARKER_SAFE, MARKER_LIVE, MARKER_PARSEERROR
        MARKER_INIT, MARKER_SAFE, MARKER_LIVE, MARKER_PARSEERROR = range(4)
        self.text_ctrl_spec.MarkerDefine(MARKER_INIT,wx.stc.STC_MARK_ARROW,"white","red")
        self.text_ctrl_spec.MarkerDefine(MARKER_SAFE,wx.stc.STC_MARK_ARROW,"white","blue")
        self.text_ctrl_spec.MarkerDefine(MARKER_LIVE,wx.stc.STC_MARK_ARROW,"white","green")
        self.text_ctrl_spec.MarkerDefine(MARKER_PARSEERROR,wx.stc.STC_MARK_BACKGROUND,"red","red")

        self.text_ctrl_spec.SetLexer(wx.stc.STC_LEX_CONTAINER)
        self.text_ctrl_spec.Bind(wx.stc.EVT_STC_STYLENEEDED, self.onStyleNeeded)
        self.text_ctrl_spec.StyleSetFont(wx.stc.STC_P_DEFAULT, wx.Font(12, wx.SWISS, wx.NORMAL, wx.NORMAL, False, u'Consolas'))
        self.text_ctrl_spec.StyleSetFont(wx.stc.STC_P_COMMENTLINE, wx.Font(12, wx.SWISS, wx.NORMAL, wx.BOLD, False, u'Consolas'))
        self.text_ctrl_spec.StyleSetForeground(wx.stc.STC_P_COMMENTLINE, wx.Colour(0, 200, 0))
        self.text_ctrl_spec.StyleSetFont(wx.stc.STC_P_WORD, wx.Font(12, wx.SWISS, wx.NORMAL, wx.BOLD, False, u'Consolas'))
        self.text_ctrl_spec.StyleSetForeground(wx.stc.STC_P_WORD, wx.BLUE)
        self.text_ctrl_spec.StyleSetFont(wx.stc.STC_P_STRING, wx.Font(12, wx.SWISS, wx.NORMAL, wx.BOLD, False, u'Consolas'))
        self.text_ctrl_spec.StyleSetForeground(wx.stc.STC_P_STRING, wx.Colour(200, 200, 0))

        self.text_ctrl_spec.SetMouseDwellTime(500)
        self.text_ctrl_spec.Bind(wx.stc.EVT_STC_DWELLSTART, self.onMouseDwellStart)
        self.text_ctrl_spec.Bind(wx.stc.EVT_STC_DWELLEND, self.onMouseDwellEnd)

        self.text_ctrl_spec.SetWrapMode(wx.stc.STC_WRAP_WORD)

        #self.text_ctrl_spec.SetEOLMode(wx.stc.STC_EOL_LF)
        
        # Listen for changes to the text
        self.text_ctrl_spec.SetModEventMask(self.text_ctrl_spec.GetModEventMask() & ~(wx.stc.STC_MOD_CHANGESTYLE | wx.stc.STC_MOD_CHANGEMARKER))
        self.Bind(wx.stc.EVT_STC_CHANGE, self.onSpecTextChange, self.text_ctrl_spec)

        # Set up locative phrase map
        self.panel_locmap.SetBackgroundColour(wx.WHITE)
        self.panel_locmap.Bind(wx.EVT_PAINT, self.drawLocMap)

        # Set up extra event bindings
        self.Bind(wx.EVT_CLOSE, self.doClose)

        # Null the subprocess values
        self.subprocess = { "Region Editor": None,
                            "Dotty": None,
                            "Simulation Configuration": None }

        self.initializeNewSpec()

        # HACK: This is an undocumented hack you can uncomment to help kill stuck copies of speceditor on windows
        # If in use, requires spec file argument on command line
        #if sys.argv[-1] != "-dontbreak":
        #    os.system("taskkill /im python.exe /f & " + " ".join(sys.argv) + " -dontbreak")

    def onMouseDwellStart(self, event):
        pos = event.GetPosition()
        line = self.text_ctrl_spec.LineFromPosition(pos) # 0-indexed

        if pos == -1:
            return
        
        if self.response is not None:
            self.text_ctrl_spec.CallTipShow( pos, "Response: {}".format(self.response[line]))

    def onMouseDwellEnd(self, event):
        if self.text_ctrl_spec.CallTipActive():
            self.text_ctrl_spec.CallTipCancel()

    def initializeNewSpec(self):
        # Initialize values
        self.mapDialog = None
        self.analysisDialog = None
        self.tracebackTree = None
        self.response = None
        self.proj = project.Project()
        self.decomposedRFI = None

        # Reset GUI
        self.button_map.Enable(False)
        self.button_sensor_remove.Enable(False)
        self.button_actuator_remove.Enable(False)
        self.button_custom_remove.Enable(False)
        self.list_box_regions.Clear()
        self.list_box_sensors.Clear()
        self.list_box_actions.Clear()
        self.list_box_customs.Clear()
        self.list_box_locphrases.Clear()
        self.text_ctrl_spec.SetText("")
        self.text_ctrl_spec.EmptyUndoBuffer()
        self.text_ctrl_spec.MarkerDeleteAll(MARKER_INIT)
        self.text_ctrl_spec.MarkerDeleteAll(MARKER_SAFE)
        self.text_ctrl_spec.MarkerDeleteAll(MARKER_LIVE)
        self.text_ctrl_log.Clear()
        self.frame_1_menubar.Check(MENU_CONVEXIFY, self.proj.compile_options["convexify"])
        self.frame_1_menubar.Check(MENU_FASTSLOW, self.proj.compile_options["fastslow"])
        if self.proj.compile_options["parser"] == "slurp":
            self.frame_1_menubar.Check(MENU_PARSERMODE_SLURP, True)
        elif self.proj.compile_options["parser"] == "structured":
            self.frame_1_menubar.Check(MENU_PARSERMODE_STRUCTURED, True)
        elif self.proj.compile_options["parser"] == "ltl":
            self.frame_1_menubar.Check(MENU_PARSERMODE_LTL, True)

        self.SetTitle("Specification Editor - Untitled")

        self.dirty = False

    def onStyleNeeded(self, e):
        start = self.text_ctrl_spec.GetEndStyled()    # this is the first character that needs styling
        end = e.GetPosition()          # this is the last character that needs styling

        # Move back to the beginning of the line because apparently we aren't guaranteed to process line-wise chunks
        while start > 0 and chr(self.text_ctrl_spec.GetCharAt(start-1)) != "\n":
            start -= 1

        # Set everything to the default style
        self.text_ctrl_spec.StartStyling(start, 31)
        self.text_ctrl_spec.SetStyling(end-start, wx.stc.STC_P_DEFAULT)

        # Find propositions
        text = self.text_ctrl_spec.GetTextRange(start,end)
        for m in re.finditer("|".join(map(lambda s: "\\b%s\\b"%s, self.proj.enabled_sensors + self.proj.enabled_actuators + self.proj.all_customs + self.list_box_regions.GetItems())), text, re.MULTILINE):
            self.text_ctrl_spec.StartStyling(start+m.start(), 31)
            self.text_ctrl_spec.SetStyling(m.end()-m.start(), wx.stc.STC_P_WORD)

        # Find groups
        # TODO: Don't search the whole document each time...
        all_text = self.text_ctrl_spec.GetText()
        group_names = re.findall("^group\s+(\w*?)\s+is", all_text, re.MULTILINE | re.IGNORECASE)
        # Allow for singular references too
        group_names += [n[:-1] for n in group_names if n.endswith("s")]
        for m in re.finditer("|".join(map(lambda s: "\\b%s\\b"%s, group_names)), text, re.MULTILINE):
            self.text_ctrl_spec.StartStyling(start+m.start(), 31)
            self.text_ctrl_spec.SetStyling(m.end()-m.start(), wx.stc.STC_P_STRING)

        # Find comment lines
        text = self.text_ctrl_spec.GetTextRange(start,end)
        for m in re.finditer("^#.*?$", text, re.MULTILINE):
            self.text_ctrl_spec.StartStyling(start+m.start(), 31)
            self.text_ctrl_spec.SetStyling(m.end()-m.start(), wx.stc.STC_P_COMMENTLINE)

    def __set_properties(self):
        # begin wxGlade: SpecEditorFrame.__set_properties
        self.SetTitle("Specification Editor - Untitled")
        self.SetSize((900, 700))
        self.button_map.Enable(False)
        self.list_box_sensors.SetMinSize((123, 75))
        self.button_sensor_remove.Enable(False)
        self.list_box_actions.SetMinSize((123, 75))
        self.button_actuator_remove.Enable(False)
        self.list_box_customs.SetMinSize((123, 75))
        self.button_custom_remove.Enable(False)
        self.panel_1.SetScrollRate(10, 10)
        self.checkbox_regionlabel.SetValue(1)
        # end wxGlade

    def __do_layout(self):
        # begin wxGlade: SpecEditorFrame.__do_layout
        sizer_1 = wx.BoxSizer(wx.HORIZONTAL)
        sizer_2 = wx.BoxSizer(wx.HORIZONTAL)
        sizer_14 = wx.BoxSizer(wx.HORIZONTAL)
        sizer_15 = wx.BoxSizer(wx.VERTICAL)
        sizer_9 = wx.BoxSizer(wx.HORIZONTAL)
        sizer_3 = wx.BoxSizer(wx.HORIZONTAL)
        sizer_4 = wx.BoxSizer(wx.HORIZONTAL)
        sizer_5 = wx.BoxSizer(wx.VERTICAL)
        sizer_8 = wx.BoxSizer(wx.HORIZONTAL)
        sizer_11 = wx.BoxSizer(wx.HORIZONTAL)
        sizer_6 = wx.BoxSizer(wx.HORIZONTAL)
        sizer_7 = wx.BoxSizer(wx.HORIZONTAL)
        sizer_5.Add(self.label_1, 0, wx.LEFT | wx.TOP | wx.BOTTOM, 4)
        sizer_5.Add(self.list_box_regions, 2, wx.LEFT | wx.EXPAND, 4)
        sizer_7.Add(self.button_map, 0, wx.TOP, 5)
        sizer_7.Add((5, 20), 0, 0, 0)
        sizer_7.Add(self.button_edit_regions, 0, wx.TOP, 5)
        sizer_5.Add(sizer_7, 0, wx.LEFT | wx.EXPAND, 4)
        sizer_5.Add(self.label_1_copy, 0, wx.LEFT | wx.TOP | wx.BOTTOM, 4)
        sizer_5.Add(self.list_box_sensors, 2, wx.LEFT | wx.EXPAND, 4)
        sizer_6.Add(self.button_sensor_add, 0, wx.TOP, 5)
        sizer_6.Add((5, 20), 0, 0, 0)
        sizer_6.Add(self.button_sensor_remove, 0, wx.TOP, 5)
        sizer_5.Add(sizer_6, 0, wx.LEFT | wx.EXPAND, 4)
        sizer_5.Add(self.label_1_copy_1, 0, wx.LEFT | wx.TOP | wx.BOTTOM, 4)
        sizer_5.Add(self.list_box_actions, 2, wx.LEFT | wx.EXPAND, 4)
        sizer_11.Add(self.button_actuator_add, 0, wx.TOP, 5)
        sizer_11.Add((5, 20), 0, 0, 0)
        sizer_11.Add(self.button_actuator_remove, 0, wx.TOP, 5)
        sizer_5.Add(sizer_11, 0, wx.LEFT | wx.EXPAND, 6)
        sizer_5.Add(self.label_1_copy_2, 0, wx.LEFT | wx.TOP | wx.BOTTOM, 4)
        sizer_5.Add(self.list_box_customs, 2, wx.LEFT | wx.EXPAND, 4)
        sizer_8.Add(self.button_custom_add, 0, wx.TOP, 5)
        sizer_8.Add((5, 20), 0, 0, 0)
        sizer_8.Add(self.button_custom_remove, 0, wx.TOP, 5)
        sizer_5.Add(sizer_8, 0, wx.LEFT | wx.EXPAND, 4)
        self.panel_1.SetSizer(sizer_5)
        sizer_4.Add(self.panel_1, 1, wx.EXPAND, 0)
        self.window_1_pane_1.SetSizer(sizer_4)
        sizer_3.Add(self.text_ctrl_log, 1, wx.ALL | wx.EXPAND, 2)
        self.notebook_1_pane_1.SetSizer(sizer_3)
        sizer_9.Add(self.text_ctrl_LTL, 1, wx.EXPAND, 0)
        self.notebook_1_pane_2.SetSizer(sizer_9)
        sizer_14.Add((5, 20), 0, 0, 0)
        sizer_15.Add((20, 20), 0, 0, 0)
        sizer_15.Add(self.label_locphrases, 0, 0, 0)
        sizer_15.Add(self.list_box_locphrases, 1, wx.EXPAND, 0)
        sizer_15.Add((20, 20), 0, 0, 0)
        sizer_15.Add(self.checkbox_regionlabel, 0, wx.EXPAND, 0)
        sizer_15.Add((20, 20), 0, 0, 0)
        sizer_14.Add(sizer_15, 1, wx.EXPAND, 0)
        sizer_14.Add((5, 20), 0, 0, 0)
        sizer_14.Add(self.panel_locmap, 2, wx.EXPAND, 0)
        self.notebook_1_pane_3.SetSizer(sizer_14)
        self.notebook_1.AddPage(self.notebook_1_pane_1, "Compiler Log")
        self.notebook_1.AddPage(self.notebook_1_pane_2, "LTL Output")
        self.notebook_1.AddPage(self.notebook_1_pane_3, "Workspace Decomposition")
        sizer_2.Add(self.notebook_1, 1, wx.EXPAND, 0)
        self.window_1_pane_2.SetSizer(sizer_2)
        self.window_1.SplitHorizontally(self.window_1_pane_1, self.window_1_pane_2, 453)
        sizer_1.Add(self.window_1, 1, wx.EXPAND, 0)
        self.SetSizer(sizer_1)
        self.Layout()
        self.Centre()
        # end wxGlade

        # Make it so that the log window doesn't change height when the window is resized
        # NOTE: May not work on older versions of wxWidgets
        self.window_1.SetSashGravity(1.0)

    def drawLocMap(self, event):
        """ Respond to a request to redraw the contents of the decomposed map
        """

        # Nothing to draw if no decomposed regions have been generated
        if self.decomposedRFI is None:
            return

        highlightList = self.proj.regionMapping[self.list_box_locphrases.GetStringSelection()]

        # TODO: Advise the user that the decomposed map may be inaccurate if
        #  mtime(spec)>mtime(aut) or spectext is dirty

        mapRenderer.drawMap(self.panel_locmap, self.decomposedRFI, scaleToFit=True, drawLabels=self.checkbox_regionlabel.GetValue(), highlightList=highlightList)

    def onPropositionDblClick(self, event): # wxGlade: SpecEditorFrame.<event_handler>
        """
        Add the proposition name to the spec when you double click the name
        """

        caller = event.GetEventObject()
        if caller in [self.list_box_sensors, self.list_box_actions] \
           and not caller.IsChecked(caller.GetSelection()):
            # Only allow adding of enabled propositions
            return

        self.text_ctrl_spec.InsertText(self.text_ctrl_spec.GetCurrentPos(), caller.GetStringSelection())

        event.Skip()

    def onPropToggle(self, event):
        caller = event.GetEventObject()

        if caller is self.list_box_sensors:
            self.proj.enabled_sensors = list(self.list_box_sensors.GetCheckedStrings())
        elif caller is self.list_box_actions:
            self.proj.enabled_actuators = list(self.list_box_actions.GetCheckedStrings())

        self.dirty = True

        # Force document relexing
        self.text_ctrl_spec.Colourise(0,self.text_ctrl_spec.GetTextLength())

    def onSpecTextChange(self, event):
        # If there are any error markers, clear them
        self.text_ctrl_spec.MarkerDeleteAll(MARKER_INIT)
        self.text_ctrl_spec.MarkerDeleteAll(MARKER_SAFE)
        self.text_ctrl_spec.MarkerDeleteAll(MARKER_LIVE)
        self.text_ctrl_spec.MarkerDeleteAll(MARKER_PARSEERROR)

        # Stop showing response tooltips, too
        self.response = None

        self.proj.specText = self.text_ctrl_spec.GetText()

        self.dirty = True

    def onMapSelect(self, event): # wxGlade: SpecEditorFrame.<event_handler>
        """
        Show the map with overlayed regions so that the user can select a region name visually.
        """

        self.mapDialog.Show()

        event.Skip()

    def onImportRegion(self, event): # wxGlade: SpecEditorFrame.<event_handler>
        """
        Ask the user for a region file and then import it.
        """
        filename = wx.FileSelector("Import Region File", default_extension="regions",
                                  default_path=".",
                                  wildcard="Region files (*.regions)|*.regions",
                                  flags = wx.OPEN | wx.FILE_MUST_EXIST)
        if filename == "": return

        rfi = RegionFileInterface()

        # Try loading the file
        if not rfi.readFile(filename):
            wx.MessageBox("Cannot open region file %s" % (filename), "Error",
                        style = wx.OK | wx.ICON_ERROR)
            self.rfi = None
            return

        # Loading succeeded, so bring the rfi into our project
        self.proj.rfi = rfi

        # If we are working with an unsaved spec, assume everything is in the same dir
        # as the regions file
        if self.proj.project_root is None:
            self.proj.project_root = os.path.dirname(os.path.abspath(filename))

        self.dirty = True

        self.updateFromRFI()

    def updateFromRFI(self):
        """
        Update the GUI to reflect a newly loaded region file
        """

        # Add the regions to the region listbox
        self.list_box_regions.Clear()
        for region in self.proj.rfi.regions:
            if not (region.isObstacle or region.name.lower() == "boundary"):
                self.list_box_regions.Append(region.name)

        # Create the map selection dialog
        if self.mapDialog is not None:
            self.mapDialog.Destroy()

        self.mapDialog = MapDialog(frame_1, frame_1)
        frame_1.button_map.Enable(True)

        # Force document relexing
        self.text_ctrl_spec.Colourise(0,self.text_ctrl_spec.GetTextLength())


    def onMenuNew(self, event): # wxGlade: SpecEditorFrame.<event_handler>
        """
        Create a new specification.
        """

        if self.dirty:
            if not self.askIfUserWantsToSave("starting a new specification"):
                return

        self.initializeNewSpec()

        #event.Skip()

    def onMenuOpen(self, event): # wxGlade: SpecEditorFrame.<event_handler>
        """
        Ask the user for a specification file to open, and then open it.
        """

        if self.dirty:
            if not self.askIfUserWantsToSave("opening a different specification"):
                return

        filename = wx.FileSelector("Open File", default_extension="spec", default_path=".",
                                  wildcard="Specification files (*.spec)|*.spec",
                                  flags = wx.OPEN | wx.FILE_MUST_EXIST)
        if filename == "": return

        self.openFile(filename)

        #event.Skip()

    def onMenuSave(self, event=None): # wxGlade: SpecEditorFrame.<event_handler>
        """
        If the file has been saved already, save it quietly.
        Else, ask for a filename and then save it.
        """

        if self.proj.project_basename is None:
            self.onMenuSaveAs(event)
        else:
            self.proj.writeSpecFile()
            self.dirty = False

    def onMenuSaveAs(self, event): # wxGlade: SpecEditorFrame.<event_handler>
        """
        Ask the user for a filename to save the specification as, and then save it.
        """

        # If this isn't the first save, set the current filename as default
        if self.proj.project_basename is None:
            default = ""
        else:
            default = self.proj.getFilenamePrefix() + ".spec"

        # Get a filename
        filename = wx.FileSelector("Save File As", 
                                  default_path=os.path.dirname(default),
                                  default_filename=os.path.basename(default),
                                  default_extension="spec",
                                  wildcard="Specification files (*.spec)|*.spec",
                                  flags = wx.SAVE | wx.OVERWRITE_PROMPT)

        if filename == "": return # User cancelled.

        # Force a .spec extension.  How mean!!!
        if os.path.splitext(filename)[1] != ".spec":
            filename = filename + ".spec"

        # Save data to the file
        self.proj.writeSpecFile(filename)
        self.dirty = False

        # Update the window title
        self.SetTitle("Specification Editor - " + self.proj.project_basename + ".spec")

    def openFile(self, filename):
        proj = project.Project()

        if not proj.loadProject(filename):
            wx.MessageBox("Cannot open specification file %s" % (filename), "Error",
                        style = wx.OK | wx.ICON_ERROR)
            return

        self.initializeNewSpec()
        self.proj = proj

        # Suppress any errors
        self.proj.setSilent(True)
        self.decomposedRFI = self.proj.loadRegionFile(decomposed=True)
        self.proj.setSilent(False)

        if self.decomposedRFI is None and self.proj.regionMapping is not None:
            print "WARNING: Region mapping exists but failed to load decomposed region file"

        # TODO: Advise the user that these may be inaccurate if
        #  mtime(spec)>mtime(aut) or spectext is dirty!!!

        if self.proj.regionMapping is not None:
            # Update workspace decomposition listbox
            self.list_box_locphrases.Set(self.proj.regionMapping.keys())
            self.list_box_locphrases.Select(0)

        # Load in LTL file to the LTL tab
        if os.path.exists(self.proj.getFilenamePrefix()+".ltl"):
            f = open(self.proj.getFilenamePrefix()+".ltl","r")
            ltl = "".join(f.readlines())
            f.close()
            self.text_ctrl_LTL.SetValue(ltl)

        #####################################

        self.text_ctrl_spec.AppendText(self.proj.specText)
        #self.text_ctrl_spec.ConvertEOLs(wx.stc.STC_EOL_LF)

        if self.proj.rfi is not None:
            self.updateFromRFI()

        self.list_box_actions.Set(self.proj.all_actuators)
        self.list_box_actions.SetCheckedStrings(self.proj.enabled_actuators)
        if len(self.proj.all_actuators) > 0:
            self.button_actuator_remove.Enable(True)

        self.list_box_sensors.Set(self.proj.all_sensors)
        self.list_box_sensors.SetCheckedStrings(self.proj.enabled_sensors)
        if len(self.proj.all_sensors) > 0:
            self.button_sensor_remove.Enable(True)

        self.list_box_customs.Set(self.proj.all_customs)
        if len(self.proj.all_customs) > 0:
            self.button_custom_remove.Enable(True)

        # Update the window title
        self.SetTitle("Specification Editor - " + self.proj.project_basename + ".spec")

        self.text_ctrl_spec.EmptyUndoBuffer()

        # Set compilation option checkboxes
        self.frame_1_menubar.Check(MENU_CONVEXIFY, self.proj.compile_options["convexify"])
        self.frame_1_menubar.Check(MENU_FASTSLOW, self.proj.compile_options["fastslow"])

        if self.proj.compile_options["parser"] == "slurp":
            self.frame_1_menubar.Check(MENU_PARSERMODE_SLURP, True)
        elif self.proj.compile_options["parser"] == "structured":
            self.frame_1_menubar.Check(MENU_PARSERMODE_STRUCTURED, True)
        elif self.proj.compile_options["parser"] == "ltl":
            self.frame_1_menubar.Check(MENU_PARSERMODE_LTL, True)
    
        self.dirty = False

    def doClose(self, event): # wxGlade: SpecEditorFrame.<event_handler>
        """
        Respond to the "Close" menu command.
        """

        if self.dirty:
            if not self.askIfUserWantsToSave("closing"): return

        # Kill any remaining subprocesses
        for n, p in self.subprocess.iteritems():
            if p is not None:
                response = wx.MessageBox("Quitting SpecEditor will also close %s.\nContinue anyways?" % n,
                                        "Subprocess still running", wx.YES_NO, self)

                if response == wx.YES:
                    p.kill()
                    p.join()
                elif response == wx.NO:
                    return

        self.Destroy()

    def askIfUserWantsToSave(self, action):
        """ Give the user the opportunity to save the current document.

            'action' is a string describing the action about to be taken.  If
            the user wants to save the document, it is saved immediately.  If
            the user cancels, we return False.

            From pySketch example
        """

        response = wx.MessageBox("Save changes before " + action + "?",
                                "Confirm", wx.YES_NO | wx.CANCEL, self)

        if response == wx.YES:
            self.onMenuSave()
            return True
        elif response == wx.NO:
            return True # User doesn't want changes saved.
        elif response == wx.CANCEL:
            return False # User cancelled.

    def onMenuUndo(self, event): # wxGlade: SpecEditorFrame.<event_handler>
        if self.text_ctrl_spec.CanUndo():
            self.text_ctrl_spec.Undo()

        event.Skip()

    def onMenuRedo(self, event): # wxGlade: SpecEditorFrame.<event_handler>
        if self.text_ctrl_spec.CanRedo():
            self.text_ctrl_spec.Redo()

        event.Skip()

    def onMenuCut(self, event): # wxGlade: SpecEditorFrame.<event_handler>
        self.text_ctrl_spec.Cut()
        event.Skip()

    def onMenuCopy(self, event): # wxGlade: SpecEditorFrame.<event_handler>
        self.text_ctrl_spec.Copy()
        event.Skip()

    def onMenuPaste(self, event): # wxGlade: SpecEditorFrame.<event_handler>
        if self.text_ctrl_spec.CanPaste():
            self.text_ctrl_spec.Paste()

        #event.Skip()

    def onMenuCompile(self, event, with_safety_aut=False): # wxGlade: SpecEditorFrame.<event_handler>
        # TODO: Use AsynchronousProcessThread for this too

        # Clear the error markers
        self.text_ctrl_spec.MarkerDeleteAll(MARKER_INIT)
        self.text_ctrl_spec.MarkerDeleteAll(MARKER_SAFE)
        self.text_ctrl_spec.MarkerDeleteAll(MARKER_LIVE)
        self.text_ctrl_spec.MarkerDeleteAll(MARKER_PARSEERROR)

		# Let's make sure we have everything!
        if self.proj.rfi is None:
            wx.MessageBox("Please define regions before compiling.", "Error",
                        style = wx.OK | wx.ICON_ERROR)
            return

        if self.proj.specText.strip() == "":
            wx.MessageBox("Please write a specification before compiling.", "Error",
                        style = wx.OK | wx.ICON_ERROR)
            return

        if self.proj.project_basename is None:
            wx.MessageBox("Please save your project before compiling.", "Error",
                        style = wx.OK | wx.ICON_ERROR)
            return

        # Check that there's a boundary region
        if self.proj.rfi.indexOfRegionWithName("boundary") < 0:
            wx.MessageBox("Please define a boundary region before compiling.\n(Just add a region named 'boundary' in RegionEditor.)", "Error",
                        style = wx.OK | wx.ICON_ERROR)
            return


        # TODO: we could just pass the proj object
        self.proj.writeSpecFile()
        self.dirty = False
        compiler = SpecCompiler(self.proj.getFilenamePrefix() + ".spec")

        # Clear the log so we can start fresh grocer
        self.text_ctrl_log.Clear()

        # Redirect all output to the log
        redir = RedirectText(self,self.text_ctrl_log)

        sys.stdout = redir
        sys.stderr = redir

        self.appendLog("Decomposing map into convex regions...\n", "BLUE")

        compiler._decompose()
        self.proj = compiler.proj
        self.decomposedRFI = compiler.parser.proj.rfi

        # Update workspace decomposition listbox
        self.list_box_locphrases.Set(self.proj.regionMapping.keys())
        self.list_box_locphrases.Select(0)

        self.appendLog("Creating LTL...\n", "BLUE")

        spec, self.tracebackTree, self.response = compiler._writeLTLFile()
        
        # Add any auto-generated propositions to the list
        # TODO: what about removing old ones?
        for p in compiler.proj.internal_props:
            if p not in self.list_box_customs.GetItems():
                self.list_box_customs.AppendAndEnsureVisible(p)

        # Add any auto-generated sensor propositions to the list
        for s in compiler.proj.enabled_sensors:
            if s not in self.list_box_sensors.GetItems():
                self.list_box_sensors.Insert(s,0)
                self.list_box_sensors.Check(0)


        if self.tracebackTree is None:
            sys.stdout = sys.__stdout__
            sys.stderr = sys.__stderr__
            self.appendLog("ERROR: Aborting compilation due to syntax error.\n", "RED")
            return

        self.appendLog("Creating SMV file...\n", "BLUE")

        compiler._writeSMVFile()

        # Load in LTL file to the LTL tab
        if os.path.exists(self.proj.getFilenamePrefix()+".ltl"):
            f = open(self.proj.getFilenamePrefix()+".ltl","r")
            ltl = "".join(f.readlines())
            f.close()
            self.text_ctrl_LTL.SetValue(ltl)


        self.appendLog("Creating automaton...\n", "BLUE")

        realizable, realizableFS, output = compiler._synthesize(with_safety_aut)

        print "\n"

        badInit = ''
        for line in output.split('\n'):
            if "For example" in line:
                badInit = line.split('\t')[-1].strip()
                
        self.appendLog("\t"+output.replace("\n", "\n\t"))        

        if self.proj.compile_options['fastslow']:
            if realizableFS:
                self.appendLog("Automaton successfully synthesized for slow and fast actions.\n", "GREEN")
            elif realizable:
                self.appendLog("Specification is unsynthesizable for slow and fast actions.\n Automaton successfully synthesized for instantaneous actions.\n", "GREEN")
            else:
                self.appendLog("ERROR: Specification was unsynthesizable (unrealizable/unsatisfiable) for instantaneous actions.\n", "RED")
        else:
            if realizable:
                self.appendLog("Automaton successfully synthesized for instantaneous actions.\n", "GREEN")
            else:
                self.appendLog("ERROR: Specification was unsynthesizable (unrealizable/unsatisfiable) for instantaneous actions.\n", "RED")

        # Check for trivial aut
        if realizable or realizableFS:
            if not compiler._autIsNonTrivial():
                self.appendLog("\tWARNING: Automaton is trivial.  Further analysis is recommended.", "RED")

        sys.stdout = sys.__stdout__
        sys.stderr = sys.__stderr__

        return compiler, badInit

    def appendLog(self, text, color="BLACK"):
        self.text_ctrl_log.BeginTextColour(color)
        #self.text_ctrl_log.BeginBold()
        self.text_ctrl_log.WriteText(text)
        #self.text_ctrl_log.EndBold()
        self.text_ctrl_log.EndTextColour()
        self.text_ctrl_log.ShowPosition(self.text_ctrl_log.GetLastPosition())
        wx.Yield() # Ensure update

    def onMenuSimulate(self, event): # wxGlade: SpecEditorFrame.<event_handler>
        """ Run the simulation with current experiment configuration. """

        # TODO: or check mtime
        if self.dirty:
            response = wx.MessageBox("Specification may have changed since last compile.\nContinue anyways, without recompiling?",
                                    "Warning", wx.YES_NO | wx.CANCEL, self)

            if response != wx.YES:
                return

        if not os.path.isfile(self.proj.getFilenamePrefix()+".aut"):
            # TODO: Deal with case where aut file exists but is lame
            wx.MessageBox("Cannot find automaton for simulation.  Please make sure compilation completed successfully.", "Error",
                        style = wx.OK | wx.ICON_ERROR)
            return

        redir = RedirectText(self,self.text_ctrl_log)

        sys.stdout = redir
        sys.stderr = redir

        subprocess.Popen(["python", "-u", os.path.join("lib","execute.py"), "-a", self.proj.getFilenamePrefix() + ".aut", "-s", self.proj.getFilenamePrefix() + ".spec"])

        sys.stdout = sys.__stdout__
        sys.stderr = sys.__stderr__


    def onClickEditRegions(self, event): # wxGlade: SpecEditorFrame.<event_handler>
        # Provide visual feedback and make sure multiple copies of RegionEditor
        # can't be open at the same time
        self.button_edit_regions.Enable(False)
        self.button_edit_regions.SetLabel("Starting Region Editor...")

        # Force window update to fit new text length in button
        # FIXME: Doesn't change size on Windows??
        self.Layout()

        def regedCallback():
            # Re-enable the Edit Regions button
            self.button_edit_regions.SetLabel("Edit Regions...")
            self.Layout()
            self.button_edit_regions.Enable(True)

            # If we were editing a new region file
            if self.proj.rfi is None:
                fileName = self.proj.getFilenamePrefix()+".regions"
                # Check whether the user actually saved or not
                if os.path.isfile(fileName):
                    rfi = RegionFileInterface()

                    # Try loading the file
                    if not rfi.readFile(fileName):
                        print "ERROR: Could not load newly created region file"
                        return

                    self.proj.rfi = rfi
                    self.dirty = True
                    self.updateFromRFI()

            # Or if it was a pre-existing region file
            else:
                fileName = self.proj.rfi.filename
                # Check to see if its modification time has changed; no point in reloading otherwise
                if os.path.getmtime(fileName) != self.lastRegionModTime:
                    rfi = RegionFileInterface()

                    # Try loading the file
                    if not rfi.readFile(fileName):
                        print "ERROR: Could not reload region file"
                        return

                    self.proj.rfi = rfi
                    self.dirty = True
                    self.updateFromRFI()

            self.subprocess["Region Editor"] = None

        # Spawn asynchronous subprocess
        if self.proj.rfi is not None:
            # If we already have a region file defined, open it up for editing
            fileName = self.proj.rfi.filename
            self.lastRegionModTime = os.path.getmtime(fileName)
            self.subprocess["Region Editor"] = AsynchronousProcessThread(["python","-u","regionEditor.py",fileName], regedCallback, None)
        else:
            # Otherwise let's create a new region file
            if self.proj.project_basename is None:
                # First we need a project name, though
                wx.MessageBox("Please save first to give the project a name.", "Error",
                            style = wx.OK | wx.ICON_ERROR)
                self.onMenuSave()
                if self.proj.project_basename is None:
                    # If the save was cancelled, forget it
                    self.button_edit_regions.SetLabel("Edit Regions...")
                    self.Layout()
                    self.button_edit_regions.Enable(True)
                    return

            # We'll name the region file with the same name as our project
            fileName = self.proj.getFilenamePrefix()+".regions"
            self.subprocess["Region Editor"] = AsynchronousProcessThread(["python","-u","regionEditor.py",fileName], regedCallback, None)

    def onMenuConfigSim(self, event): # wxGlade: SpecEditorFrame.<event_handler>
        # Launch the config editor
        # TODO: Discourage editing of spec while it's open?

        if self.subprocess["Simulation Configuration"] is not None:
            wx.MessageBox("Simulation Config is already running.", "Error",
                        style = wx.OK | wx.ICON_ERROR)
            return

        if self.proj.project_basename is None:
            # First we need a project name, though
            wx.MessageBox("Please save first to give the project a name.", "Error",
                        style = wx.OK | wx.ICON_ERROR)
            self.onMenuSave()
            if self.proj.project_basename is None:
                # If the save was cancelled, forget it
                return

        def simConfigCallback():
            # Reload just the current config object
            # (no more is necessary because this is the only part of the spec file
            # that configEditor could modify)
            other_proj = project.Project()
            other_proj.spec_data = other_proj.loadSpecFile(self.proj.getFilenamePrefix()+".spec")
            self.proj.currentConfig = other_proj.loadConfig()
            self.subprocess["Simulation Configuration"] = None

        self.subprocess["Simulation Configuration"] = AsynchronousProcessThread(["python","-u",os.path.join(self.proj.ltlmop_root,"lib","configEditor.py"),self.proj.getFilenamePrefix()+".spec"], simConfigCallback, None)

    def _exportDotFile(self):
        proj_copy = deepcopy(self.proj)
        proj_copy.rfi = self.decomposedRFI
        proj_copy.sensor_handler = None
        proj_copy.actuator_handler = None
        proj_copy.h_instance = None

        aut = fsa.Automaton(proj_copy)

        aut.loadFile(self.proj.getFilenamePrefix()+".aut", self.proj.enabled_sensors, self.proj.enabled_actuators, self.proj.all_customs)
        #aut.writeDot(self.proj.getFilenamePrefix()+".dot")
        
        
    #def _exportSMVFile(self):              
        aut.writeSMV(self.proj.getFilenamePrefix()+"MC.smv")
        
        

        

    def onMenuViewAut(self, event): # wxGlade: SpecEditorFrame.<event_handler>
        if not os.path.isfile(self.proj.getFilenamePrefix()+".aut"):
            wx.MessageBox("Cannot find automaton for viewing.  Please make sure compilation completed successfully.", "Error",
                        style = wx.OK | wx.ICON_ERROR)
            return

        if self.subprocess["Dotty"] is not None:
            wx.MessageBox("Dotty is already running.", "Error",
                        style = wx.OK | wx.ICON_ERROR)
            return

        # TODO: Advise the user that the exported automaton may be inaccurate if
        #  mtime(spec)>mtime(aut) or spectext is dirty

        self.appendLog("Generating PDF file from automaton...\n", "BLUE")

        self._exportDotFile()

        def dottyCallback():
            # TODO: Check mtime to make sure it didn't die
            if os.path.isfile(self.proj.getFilenamePrefix()+".pdf"):
                self.appendLog("Export complete!\n", "GREEN")
            else:
                self.appendLog("Export failed.\n", "RED")

            self.subprocess["Dotty"] = None

        self.subprocess["Dotty"] = AsynchronousProcessThread(["dot","-Tpdf","-o%s.pdf" % self.proj.getFilenamePrefix(),"%s.dot" % self.proj.getFilenamePrefix()], dottyCallback, None)

        self.subprocess["Dotty"].startComplete.wait()
        if not self.subprocess["Dotty"].running:
            wx.MessageBox("Dotty could not be executed.\nAre you sure Graphviz is correctly installed?", "Error",
                        style = wx.OK | wx.ICON_ERROR)
            return

    def onMenuQuit(self, event): # wxGlade: SpecEditorFrame.<event_handler>
        self.doClose(event)
        #event.Skip()

    def onMenuAbout(self, event): # wxGlade: SpecEditorFrame.<event_handler>
        wx.MessageBox("Specification Editor is part of the LTLMoP Toolkit.\n" + \
                      "For more information, please visit http://ltlmop.github.com", "About Specification Editor",
                      style = wx.OK | wx.ICON_INFORMATION)
        #event.Skip()

    def onRegionLabelToggle(self, event): # wxGlade: SpecEditorFrame.<event_handler>
        self.panel_locmap.Refresh()
        event.Skip()

    def onLocPhraseSelect(self, event): # wxGlade: SpecEditorFrame.<event_handler>
        self.panel_locmap.Refresh()
        event.Skip()

    def onMenuAnalyze(self, event): # wxGlade: SpecEditorFrame.<event_handler>
        #TODO: check to see if we need to recompile
<<<<<<< HEAD
        compiler = self.onMenuCompile(event, with_safety_aut=False)
=======
        compiler, badInit = self.onMenuCompile(event, with_safety_aut=False)
        # Redirect all output to the log
        redir = RedirectText(self,self.text_ctrl_log)
>>>>>>> 3f4a0af6

        # instantiate if necessary
        if self.analysisDialog is None:
            self.analysisDialog = AnalysisResultsDialog(self, self)

        # Clear dialog to make way for new info
        self.analysisDialog.text_ctrl_summary.Clear()

        # Populate tree based on traceback data

        if self.proj.compile_options["parser"] == "slurp":
            if self.tracebackTree is not None:
                self.analysisDialog.populateTree(self.tracebackTree) 

            self.analysisDialog.tree_ctrl_traceback.ExpandAll()
        self.appendLog("Running analysis...\n","BLUE")

        # Redirect all output to the log
        redir = RedirectText(self, self.text_ctrl_log)
        sys.stdout = redir
        sys.stderr = redir
        (realizable, unsat, nonTrivial, to_highlight, output) = compiler._analyze()
        sys.stdout = sys.__stdout__
        sys.stderr = sys.__stderr__

        # Remove lines about garbage collection from the output and remove extraenous lines
        output_lines = [line for line in output.split('\n') if line.strip() and
                        "Garbage collection" not in line and
                        "Resizing node table" not in line]

        if realizable:
            # Strip trailing \n from output so it doesn't scroll past it
            self.analysisDialog.appendLog('\n'.join(output_lines), "BLACK")
            if nonTrivial:
                self.analysisDialog.appendLog("\nSynthesized automaton is non-trivial.", "BLACK")
            else:
                self.analysisDialog.appendLog("\nSynthesized automaton is trivial.", "RED")
        else:
            self.analysisDialog.appendLog(output.rstrip(), "RED")
        self.analysisDialog.appendLog('\n')
                
        #highlight guilty sentences
        #special treatment for goals: we already know which one to highlight                
        if self.proj.compile_options["parser"] == "structured":
            for h_item in to_highlight:
                tb_key = h_item[0].title() + h_item[1].title()
                if h_item[1] == "goals":
                    self.text_ctrl_spec.MarkerAdd(self.tracebackTree[tb_key][h_item[2]]-1, MARKER_LIVE)
        elif self.proj.compile_options["parser"] == "slurp":
            for frag in to_highlight:
                self.analysisDialog.markFragments(*frag)
        else:
            print "Fragment marking not yet supported for this parser type"

        self.analysisDialog.Show()

        self.appendLog("Analysis complete.\n", "BLUE")
        
<<<<<<< HEAD
        if not realizable:
            guilty = compiler._coreFinding(to_highlight, unsat)
            self.highlightCores(guilty, compiler)
    
    def highlightCores(self, guilty, compiler):               
        print guilty

        if self.proj.compile_options["parser"] == "structured":
            if guilty is not None:
                for k,v in compiler.LTL2SpecLineNumber.iteritems():
                    newCs = k.split('\n')
                    if not set(guilty).isdisjoint(newCs):
                        #for now, just highlight with the colour originally used for initial conditions
                        self.highlight(v, 'init')
        else:
            #guilty_clean = [compiler.reversemapping[s.lstrip().rstrip("\n\t &")] for s in guilty if "[]<>" not in s]
            guilty_clean = [compiler.reversemapping[s.lstrip().rstrip("\n\t &")] for s in guilty]
            print guilty_clean
            # Add SLURP to path for import
            p = os.path.dirname(os.path.abspath(__file__))
            sys.path.append(os.path.join(p, "..", "etc", "SLURP"))
            from ltlbroom.specgeneration import explain_conflict
            msg, highlight_tree = explain_conflict(guilty_clean, self.tracebackTree)
            # Reprocess the traceback tree
            self.analysisDialog.populateTree(highlight_tree)
            self.analysisDialog.appendLog(msg)
=======
        guilty = compiler._coreFinding(to_highlight, unsat, badInit)
        
        self.highlightCores(guilty)
                
                
        

    
    
    def highlightCores(self, guilty):               
           if guilty is not None:
               for k,v in self.LTL2LineNo.iteritems():
                    #newCs = k.split('\n')
                    newCs = k.replace("\t", "\n").split("\n")
                    if not set(guilty).isdisjoint(newCs):                        
                        #for now, just highlight with the colour originally used for initial conditions
                        self.highlight(v, 'init')
                        
>>>>>>> 3f4a0af6
    
    def highlight(self, l, type):
        if type == "init":
           self.text_ctrl_spec.MarkerAdd(l-1, MARKER_INIT)
        elif type == "trans":
           self.text_ctrl_spec.MarkerAdd(l-1, MARKER_SAFE)


    def onMenuMopsy(self, event): # wxGlade: SpecEditorFrame.<event_handler>
        # Opens the counterstrategy visualization interfacs ("Mopsy")

        # TODO: check for failed compilation before allowing this
        subprocess.Popen(["python", os.path.join(self.proj.ltlmop_root,"etc","utils","mopsy.py"), self.proj.getFilenamePrefix()+".spec"])

    def onPropAdd(self, event): # wxGlade: SpecEditorFrame.<event_handler>
        """
        Display a dialog asking for a proposition name and then
        add it to the appropriate proposition list.
        """

        if event.GetEventObject() is self.button_sensor_add:
            prop_prefix = "sensor"
            lb = self.list_box_sensors
            remove_button = self.button_sensor_remove
            append_lists = [self.proj.all_sensors, self.proj.enabled_sensors]
        elif event.GetEventObject() is self.button_actuator_add:
            prop_prefix = "actuator"
            lb = self.list_box_actions
            remove_button = self.button_actuator_remove
            append_lists = [self.proj.all_actuators, self.proj.enabled_actuators]
        elif event.GetEventObject() is self.button_custom_add:
            prop_prefix = "custom"
            lb = self.list_box_customs
            remove_button = self.button_custom_remove
            append_lists = [self.proj.all_customs]

        # Find any existing propositions of name sensor/actuator/customX
        nums = []
        p = re.compile(r"^%s(?P<num>\d+)$" % prop_prefix)
        for name in lb.GetItems():
            m = p.match(name)
            if not m: continue
            nums.append(int(m.group('num')))
        nums.sort()

        # Find smallest available number
        last = 0
        for num in nums:
            if num == last + 1:
                last = num
            elif num == last:
                #print "Warning: Multiple propositions with name 'r%d'." % num
                continue
            else:
                break

        default_name = prop_prefix + str(last + 1)

        # Ask the user for a proposition name, suggesting the next available one as default
        name = wx.GetTextFromUser("Name:", "New %s Proposition" % prop_prefix.title(), default_name)

        if name != "":
            if name[0].isdigit():
                wx.MessageBox("Propositions must begin with a letter.", "Invalid proposition name",
                            style = wx.OK | wx.ICON_ERROR)
                return

            # If it's valid, add it, select it and enable it
            lb.Insert(name, lb.GetCount())
            lb.Select(lb.GetCount()-1)
            if prop_prefix != "custom":
                lb.Check(lb.GetCount()-1)
            remove_button.Enable(True)

            for l in append_lists:
                l.append(name)

        self.dirty = True

        event.Skip(False)

        # Force document relexing
        self.text_ctrl_spec.Colourise(0,self.text_ctrl_spec.GetTextLength())

    def onPropRemove(self, event): # wxGlade: SpecEditorFrame.<event_handler>
        """
        Remove the selected proposition from the list.
        """

        # Figure out which listbox called us
        if event.GetEventObject() is self.button_sensor_remove:
            lb = self.list_box_sensors
            remove_lists = [self.proj.all_sensors, self.proj.enabled_sensors]
        elif event.GetEventObject() is self.button_actuator_remove:
            lb = self.list_box_actions
            remove_lists = [self.proj.all_actuators, self.proj.enabled_actuators]
        elif event.GetEventObject() is self.button_custom_remove:
            lb = self.list_box_customs
            remove_lists = [self.proj.all_customs]

        # Remove the prop from the appropriate list(s) in proj
        for l in remove_lists:
            if lb.GetStringSelection() in l:
                l.remove(lb.GetStringSelection())

        selection = lb.GetSelection()
        lb.Delete(selection)

        # Select something reasonable now that the old item is gone
        if selection > 0:
            lb.Select(selection-1)
        else:
            if lb.GetCount() != 0:
                lb.Select(0)

        # Disable the Delete button if there's nothing to delete
        if lb.GetCount() == 0:
            event.GetEventObject().Enable(False)

        self.dirty = True

        event.Skip(False)

        # Force document relexing
        self.text_ctrl_spec.Colourise(0,self.text_ctrl_spec.GetTextLength())

    def onMenuSetCompileOptions(self, event):  # wxGlade: SpecEditorFrame.<event_handler>
        self.proj.compile_options["convexify"] = self.frame_1_menubar.IsChecked(MENU_CONVEXIFY)
        self.proj.compile_options["fastslow"] = self.frame_1_menubar.IsChecked(MENU_FASTSLOW)
        if self.frame_1_menubar.IsChecked(MENU_PARSERMODE_SLURP):
            self.proj.compile_options["parser"] = "slurp"
        elif self.frame_1_menubar.IsChecked(MENU_PARSERMODE_STRUCTURED):
            self.proj.compile_options["parser"] = "structured"
        elif self.frame_1_menubar.IsChecked(MENU_PARSERMODE_LTL):
            self.proj.compile_options["parser"] = "ltl"
        self.dirty = True

# end of class SpecEditorFrame

class RedirectText:
    """
    A class that lets the output of a stream be directed into a text box.

    http://mail.python.org/pipermail/python-list/2007-June/445795.html
    """

    def __init__(self,parent,aWxTextCtrl):
        self.out=aWxTextCtrl
        self.parent=parent

    def write(self,string):
        self.out.BeginTextColour("BLACK")
        self.out.WriteText("\t"+string)
        self.out.EndTextColour()
        self.out.ShowPosition(self.out.GetLastPosition())

        m = re.search(r"Could not parse the sentence in line (\d+)", string)
        if m:
            self.parent.text_ctrl_spec.MarkerAdd(int(m.group(1)),MARKER_PARSEERROR)


if __name__ == "__main__":
    SpecEditor = wx.PySimpleApp(0)
    wx.InitAllImageHandlers()
    frame_1 = SpecEditorFrame(None, -1, "")
    SpecEditor.SetTopWindow(frame_1)
    frame_1.Show()

    if len(sys.argv) > 1:
        frame_1.openFile(sys.argv[1])

    SpecEditor.MainLoop()<|MERGE_RESOLUTION|>--- conflicted
+++ resolved
@@ -1335,13 +1335,7 @@
 
     def onMenuAnalyze(self, event): # wxGlade: SpecEditorFrame.<event_handler>
         #TODO: check to see if we need to recompile
-<<<<<<< HEAD
-        compiler = self.onMenuCompile(event, with_safety_aut=False)
-=======
         compiler, badInit = self.onMenuCompile(event, with_safety_aut=False)
-        # Redirect all output to the log
-        redir = RedirectText(self,self.text_ctrl_log)
->>>>>>> 3f4a0af6
 
         # instantiate if necessary
         if self.analysisDialog is None:
@@ -1400,18 +1394,20 @@
 
         self.appendLog("Analysis complete.\n", "BLUE")
         
-<<<<<<< HEAD
-        if not realizable:
-            guilty = compiler._coreFinding(to_highlight, unsat)
-            self.highlightCores(guilty, compiler)
-    
-    def highlightCores(self, guilty, compiler):               
+        guilty = compiler._coreFinding(to_highlight, unsat, badInit)
+        
+        self.highlightCores(guilty, compiler)
+                
+                
+        
+
+    def highlightCores(self, guilty, compiler):
         print guilty
-
+        
         if self.proj.compile_options["parser"] == "structured":
             if guilty is not None:
                 for k,v in compiler.LTL2SpecLineNumber.iteritems():
-                    newCs = k.split('\n')
+                    newCs = k.replace("\t","\n").split('\n')
                     if not set(guilty).isdisjoint(newCs):
                         #for now, just highlight with the colour originally used for initial conditions
                         self.highlight(v, 'init')
@@ -1427,26 +1423,6 @@
             # Reprocess the traceback tree
             self.analysisDialog.populateTree(highlight_tree)
             self.analysisDialog.appendLog(msg)
-=======
-        guilty = compiler._coreFinding(to_highlight, unsat, badInit)
-        
-        self.highlightCores(guilty)
-                
-                
-        
-
-    
-    
-    def highlightCores(self, guilty):               
-           if guilty is not None:
-               for k,v in self.LTL2LineNo.iteritems():
-                    #newCs = k.split('\n')
-                    newCs = k.replace("\t", "\n").split("\n")
-                    if not set(guilty).isdisjoint(newCs):                        
-                        #for now, just highlight with the colour originally used for initial conditions
-                        self.highlight(v, 'init')
-                        
->>>>>>> 3f4a0af6
     
     def highlight(self, l, type):
         if type == "init":
