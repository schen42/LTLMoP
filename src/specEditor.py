--- conflicted
+++ resolved
@@ -44,7 +44,7 @@
         self.__set_properties()
         self.__do_layout()
         # end wxGlade
-
+        
         self.parent = parent
 
     def __set_properties(self):
@@ -207,14 +207,10 @@
         self.Bind(wx.EVT_CHECKBOX, self.onRegionLabelToggle, self.checkbox_regionlabel)
         # end wxGlade
 
-<<<<<<< HEAD
         # Listen for checkbox toggles
         self.Bind(wx.EVT_CHECKLISTBOX, self.onPropToggle)
 
-		# Create the StyledTextControl for the specification area manually, since wxGlade doesn't support it
-=======
         # Create the StyledTextControl for the specification area manually, since wxGlade doesn't support it
->>>>>>> 0ef8123e
         self.text_ctrl_spec = wx.stc.StyledTextCtrl(self.window_1_pane_1, -1, style=wx.TE_PROCESS_ENTER|wx.TE_PROCESS_TAB|wx.TE_MULTILINE|wx.WANTS_CHARS)
         self.text_ctrl_spec.SetFont(wx.Font(10, wx.DEFAULT, wx.NORMAL, wx.NORMAL, 0, ""))
         self.window_1_pane_1.GetSizer().Insert(0, self.text_ctrl_spec, 2, wx.EXPAND, 0)
@@ -229,13 +225,10 @@
         self.text_ctrl_spec.MarkerDefine(MARKER_INIT,wx.stc.STC_MARK_ARROW,"white","red") 
         self.text_ctrl_spec.MarkerDefine(MARKER_SAFE,wx.stc.STC_MARK_ARROW,"white","blue") 
         self.text_ctrl_spec.MarkerDefine(MARKER_LIVE,wx.stc.STC_MARK_ARROW,"white","green") 
-<<<<<<< HEAD
-
+        self.text_ctrl_spec.MarkerDefine(MARKER_PARSEERROR,wx.stc.STC_MARK_BACKGROUND,"red","red") 
+        
         # Listen for changes to the text
         self.Bind(wx.stc.EVT_STC_CHANGE, self.onSpecTextChange, self.text_ctrl_spec)
-=======
-        self.text_ctrl_spec.MarkerDefine(MARKER_PARSEERROR,wx.stc.STC_MARK_BACKGROUND,"red","red") 
->>>>>>> 0ef8123e
         
         # Set up locative phrase map
         self.panel_locmap.SetBackgroundColour(wx.WHITE)   
@@ -245,7 +238,6 @@
         self.Bind(wx.EVT_CLOSE, self.doClose)
         self.Bind(wx.EVT_END_PROCESS, self.onProcessTerminate)
 
-<<<<<<< HEAD
         self.initializeNewSpec()
 
         global PROCESS_REGED, PROCESS_DOTTY, PROCESS_SIMCONFIG
@@ -255,35 +247,12 @@
         self.subprocess[PROCESS_REGED] = None
         self.subprocess[PROCESS_DOTTY] = None
         self.subprocess[PROCESS_SIMCONFIG] = None
-
-=======
-        # Initialize values
-        self.mapDialog = None
-        self.fileName = None
-        self.projectName = None
-        self.projectPath = ""
-        self.projectFiles = {}
-        self.rfi = None
-        self.subprocess = [None] * 4
-        self.simSetup = []
-        self.currentExperimentName = ""
-        self.currentExperimentConfig = {}
-
-        global PROCESS_REGED; PROCESS_REGED = 0
-        global PROCESS_DOTTY; PROCESS_DOTTY = 1
-
-        # Set default values
-        self.setDefaults()
-        self.proj = project.Project()
-        self.proj.regionMapping = {}
-        self.parser = None
-        
->>>>>>> 0ef8123e
+        
         # HACK: This is an undocumented hack you can uncomment to help kill stuck copies of speceditor on windows
         # If in use, requires spec file argument on command line
         #if sys.argv[-1] != "-dontbreak":
         #    os.system("taskkill /im python.exe /f & " + " ".join(sys.argv) + " -dontbreak")
-       
+
     def initializeNewSpec(self):
         # Initialize values
         self.mapDialog = None
@@ -291,7 +260,7 @@
         self.decomposedRFI = None
         self.subprocess = [None] * 3
         self.dirty = False
-
+       
         # Reset GUI
         self.button_map.Enable(False)
         self.button_sensor_remove.Enable(False)
@@ -442,7 +411,7 @@
         self.proj.specText = self.text_ctrl_spec.GetText()
 
         self.dirty = True
-
+        
     def onMapSelect(self, event): # wxGlade: SpecEditorFrame.<event_handler>
         """
         Show the map with overlayed regions so that the user can select a region name visually.
@@ -578,7 +547,7 @@
     def openFile(self, filename):
         proj = project.Project()
         proj.loadProject(filename)
-
+        
         if proj is None:
             wx.MessageBox("Cannot open specification file %s" % (fileName), "Error",
                         style = wx.OK | wx.ICON_ERROR)
@@ -609,7 +578,7 @@
             ltl = "".join(f.readlines())
             f.close()
             self.text_ctrl_LTL.SetValue(ltl)
-
+ 
         #####################################
 
         self.text_ctrl_spec.AppendText(self.proj.specText)
@@ -619,7 +588,7 @@
         self.list_box_actions.SetCheckedStrings(self.proj.enabled_actuators)
         if len(self.proj.all_actuators) > 0:
             self.button_actuator_remove.Enable(True)
-                    
+
         self.list_box_sensors.Set(self.proj.all_sensors)
         self.list_box_sensors.SetCheckedStrings(self.proj.enabled_sensors)
         if len(self.proj.all_sensors) > 0:
@@ -628,12 +597,12 @@
         self.list_box_customs.Set(self.proj.all_customs)
         if len(self.proj.all_customs) > 0:
             self.button_custom_remove.Enable(True)
-
+                    
         # Update the window title
         self.SetTitle("Specification Editor - " + self.proj.project_basename + ".spec")
 
         self.text_ctrl_spec.EmptyUndoBuffer()
-
+    
         self.dirty = False
     
     def doClose(self, event): # wxGlade: SpecEditorFrame.<event_handler>
@@ -703,15 +672,10 @@
         self.text_ctrl_spec.MarkerDeleteAll(MARKER_INIT)
         self.text_ctrl_spec.MarkerDeleteAll(MARKER_SAFE)
         self.text_ctrl_spec.MarkerDeleteAll(MARKER_LIVE)
-<<<<<<< HEAD
-
-        # Let's make sure we have everything!
+        self.text_ctrl_spec.MarkerDeleteAll(MARKER_PARSEERROR)
+
+		# Let's make sure we have everything!
         if self.proj.rfi is None:
-=======
-        self.text_ctrl_spec.MarkerDeleteAll(MARKER_PARSEERROR)
-
-        if self.rfi is None:
->>>>>>> 0ef8123e
             wx.MessageBox("Please define regions before compiling.", "Error",
                         style = wx.OK | wx.ICON_ERROR)
             return
@@ -739,7 +703,7 @@
 
         sys.stdout = redir
         sys.stderr = redir
-
+        
         self.appendLog("Parsing locative prepositions...\n", "BLUE")
         wx.Yield()
 
@@ -750,7 +714,7 @@
         # Update workspace decomposition listbox
         self.list_box_locphrases.Set(self.proj.regionMapping.keys())
         self.list_box_locphrases.Select(0)
-
+        
         self.appendLog("Creating SMV file...\n", "BLUE")
         wx.Yield()
 
@@ -759,69 +723,16 @@
         self.appendLog("Creating LTL file...\n", "BLUE")
         wx.Yield()
 
-<<<<<<< HEAD
         compiler._writeLTLFile()
-               
+
         # Load in LTL file to the LTL tab
         if os.path.exists(self.proj.getFilenamePrefix()+".ltl"):
             f = open(self.proj.getFilenamePrefix()+".ltl","r")
-=======
-        spec,self.map = writeSpec(text, sensorList, regionList, robotPropList)
-        # TODO: Catch errors here
-        adjData = rfi.transitions
-
-        createLTLfile(fileNamePrefix, sensorList, robotPropList, adjData, spec)
-        
-        #Invokes module for creating a file for use with Anzu,
-        #and converts it into a Marduk file for RATSY
-        #createAnzuFile(fileNamePrefix, sensorList, robotPropList, adjData, spec)
-        #classpath = "\"" + os.path.join(self.proj.ltlmop_root, "lib", "convert_anzu_input_to_marduk.py\"")
-        #fNP = "\""+ fileNamePrefix + "\""
-        #arg="python "+classpath+" -r -i " + fNP+ ".anzu "+ "-o " +  fNP + ".rat"
-        #os.system(arg)
-        
-        #wx.Execute(arg, wx.EXEC_ASYNC, self.subprocess[PROCESS_REGED])
-        
-
-        if os.path.exists(fileNamePrefix+".ltl"):
-            f = open(fileNamePrefix+".ltl","r")
->>>>>>> 0ef8123e
             ltl = "".join(f.readlines())
             f.close()
             self.text_ctrl_LTL.SetValue(ltl)
 
-<<<<<<< HEAD
-			
-=======
             
-        ################################################
-        # Add a check for Empty Gaits - added by Sarah #
-        ################################################
-        self.appendLog("\nChecking for empty gaits...\n")
-        #print robotPropList
-        err = 0
-        libs = self.library
-        libs.readLibe()
-        # Check that each individual trait has a corresponding config-gait pair
-        for act in robotPropList:
-            act = act.strip("u's.")
-            if act[0] == "T":
-                act = act.strip("T_")
-                #print act
-                words = act.split("_and_")
-                #print words
-                config = libs.findGait(words)
-                #print config
-                if type(config) == type(None):
-                    err_message = "WARNING: No config-gait pair for actuator T_" + act + "\n"
-                    self.appendLog(err_message)
-                    err = 1
-            
-        ####################
-        # Create automaton #
-        ####################
-
->>>>>>> 0ef8123e
         self.appendLog("Creating automaton...\n", "BLUE")
         wx.Yield()
 
@@ -1054,79 +965,26 @@
         event.Skip()
 
     def onMenuAnalyze(self, event): # wxGlade: SpecEditorFrame.<event_handler>
-<<<<<<< HEAD
         self.onMenuCompile(event, with_safety_aut=True)
-        
-        output = "\nRESULT\n"
-        f = open(self.proj.getFilenamePrefix()+".debug","r")
-        realizable = False    
-        for dline in f.readlines():
-          if "REALIZABLE" in dline:   
-            realizable = True            
-            #self.appendLog("Automaton successfully synthesized.\n", "GREEN")
-            self._exportDotFile()
-            f = open(self.proj.getFilenamePrefix()+".dot","r")
-            nonTrivial = False
-            # TODO: There is no reason to be parsing the Dot file for this...
-            for autline in f.readlines():
-                if "->" in autline:
-                    nonTrivial = True 
-            if nonTrivial:
-                self.appendLog("Synthesized automaton is non-trivial.\n", "GREEN")
-                output += "Synthesized automaton is non-trivial.\n"
-            else:
-                self.appendLog("Synthesized automaton is trivial.\n", "GREEN")
-                output += "Synthesized automaton is trivial.\n"
-          if "SysInit UNSAT" in dline:
-               output = output + "System initial condition is unsatisfiable.\n" 
-               for l in self.self.map['SysInit']: self.text_ctrl_spec.MarkerAdd(l,MARKER_INIT)
-          if "SysTrans UNSAT" in dline:
-            output = output + "System transition relation is unsatisfiable.\n" 
-            for l in self.map['SysTrans']: self.text_ctrl_spec.MarkerAdd(l, MARKER_SAFE)
-          if "SysGoals UNSAT" in dline:
-               output = output + "System highlighted goal(s) unsatisfiable \n"
-               for l in (dline.strip()).split()[2:]:
-                    self.text_ctrl_spec.MarkerAdd(self.map['SysGoals'][int(l)],MARKER_LIVE)           
-          if "SysGoalsTrans UNSAT" in dline:
-               output = output + "System highlighted goal(s) inconsistent with transition relation. \n"
-               for l in (dline.strip()).split()[2:]:
-                    self.text_ctrl_spec.MarkerAdd(self.map['SysGoals'][int(l)],MARKER_LIVE)           
-               for l in self.map['SysTrans']: self.text_ctrl_spec.MarkerAdd(l,MARKER_SAFE)
-          if "SysInitTrans UNSAT" in dline:
-               output = output + "System initial condition inconsistent with transition relation. \n"
-               for l in self.map['SysInit']: self.text_ctrl_spec.MarkerAdd(l,MARKER_INIT)
-               for l in self.map['SysTrans']: self.text_ctrl_spec.MarkerAdd(l,MARKER_SAFE)
-           
-        
-           
-=======
-        # auto-compile the specification before analysis 
-        self.onMenuCompile(event)        
+
         # Redirect all output to the log
         redir = RedirectText(self,self.text_ctrl_log)
 
         sys.stdout = redir
         sys.stderr = redir
-        
-        fileNamePrefix = os.path.join(self.projectPath, self.projectName)
-        wx.Yield()
 
         # Windows uses a different delimiter for the java classpath
         if os.name == "nt":
-            classpath = os.path.join(self.proj.ltlmop_root, "etc\jtlv", "jtlv-prompt1.4.0.jar") + ";" + os.path.join(self.proj.ltlmop_root, "etc\jtlv", "GROne")
+            classpath = os.path.join(self.proj.ltlmop_root, "etc", "jtlv", "jtlv-prompt1.4.0.jar") + ";" + os.path.join(self.proj.ltlmop_root, "etc", "jtlv", "GROne")
         else:
-            classpath = os.path.join(self.proj.ltlmop_root, "etc/jtlv", "jtlv-prompt1.4.0.jar") + ":" + os.path.join(self.proj.ltlmop_root, "etc/jtlv", "GROne")
-
-        cmd = subprocess.Popen(["java", "-ea", "-Xmx512m", "-cp", classpath, "GROneDebug", fileNamePrefix + ".smv", fileNamePrefix + ".ltl", "--safety"], stdout=subprocess.PIPE, stderr=subprocess.STDOUT, close_fds=False)
->>>>>>> 0ef8123e
+            classpath = os.path.join(self.proj.ltlmop_root, "etc", "jtlv", "jtlv-prompt1.4.0.jar") + ":" + os.path.join(self.proj.ltlmop_root, "etc", "jtlv", "GROne")
+
+        cmd = subprocess.Popen(["java", "-ea", "-Xmx512m", "-cp", classpath, "GROneDebug", self.proj.getFilenamePrefix() + ".smv", self.proj.getFilenamePrefix() + ".ltl", "--safety"], stdout=subprocess.PIPE, stderr=subprocess.STDOUT, close_fds=False)
         
         # TODO: Make this output live
         while cmd.poll():
             wx.Yield()
             
-        
-        fileNamePrefix = os.path.join(self.projectPath, self.projectName)
-
         realizable = False    
         for dline in cmd.stdout:
             self.appendLog(dline)
@@ -1134,11 +992,10 @@
                 realizable = True            
                 
                 # check for trivial initial-state automaton with no transitions
-                aut = fsa.Automaton(self.parser.proj.rfi.regions, self.parser.proj.regionMapping, None, None, None) 
-                aut.loadFile(fileNamePrefix+".aut", self.list_box_sensors.GetItems(), self.list_box_actions.GetItems(), self.list_box_customs.GetItems())
-                aut.writeDot(fileNamePrefix+".dot")
-                f = open(fileNamePrefix+".dot","r")
+                self._exportDotFile()
+                f = open(self.proj.getFilenamePrefix()+".dot","r")
                 nonTrivial = False
+            # TODO: There is no reason to be parsing the Dot file for this...
                 for autline in f.readlines():
                     if "->" in autline:
                         nonTrivial = True 
