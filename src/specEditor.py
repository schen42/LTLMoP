--- conflicted
+++ resolved
@@ -1377,7 +1377,6 @@
             self.analysisDialog.appendLog(output.rstrip(), "RED")
         self.analysisDialog.appendLog('\n')
                 
-<<<<<<< HEAD
         #highlight guilty sentences
         #special treatment for goals: we already know which one to highlight                
         if self.proj.compile_options["parser"] == "structured":
@@ -1395,28 +1394,16 @@
 
         self.appendLog("Initial analysis complete.\n\n", "BLUE")
 
-        self.appendLog("Please wait; refining analysis...\n", "BLUE")
+		if not realizable or not nonTrivial:
+            self.appendLog("Please wait; refining analysis...\n", "BLUE")
         
-        guilty = compiler._coreFinding(to_highlight, unsat, badInit)
+            guilty = compiler._coreFinding(to_highlight, unsat, badInit)
         
-        self.highlightCores(guilty, compiler)
-
-        self.appendLog("Final analysis complete.\n", "BLUE")
-=======
-        if not realizable or not nonTrivial:
-        #only do cores if unrealizable or trivial 
-                           
-                #highlight guilty sentences
-                #special treatment for goals: we already know which one to highlight                
-                for h_item in to_highlight:
-                    tb_key = h_item[0].title() + h_item[1].title()
-                    if h_item[1] == "goals":
-                        self.text_ctrl_spec.MarkerAdd(self.traceback[tb_key][h_item[2]]-1, MARKER_LIVE)
-            
-                    guilty = compiler._coreFinding(to_highlight, unsat, badInit)
-            
-                    self.highlightCores(guilty)
->>>>>>> ada83bf3
+            self.highlightCores(guilty, compiler)
+
+            self.appendLog("Final analysis complete.\n", "BLUE")
+        else:
+            self.appendLog("No further analysis needed.\n", "BLUE")
                 
                 
         
