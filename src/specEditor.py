#!/usr/bin/env python
# -*- coding: utf-8 -*-

""" ====================================
    specEditor.py - Specification Editor
    ====================================
    
    A development environment for specifications written in structured English,
    allowing for editing, compilation, and execution/simulation
"""

import re, sys, os, subprocess, time, copy, math
import random
import wxversion
#wxversion.select('2.8')
import wx, wx.richtext, wx.stc
from lib.regions import *
from lib.createJTLVinput import createLTLfile, createSMVfile
#from lib.parseEnglishToLTL import writeSpec
from lib.parseEnglishToLTL import bitEncoding, replaceRegionName
import lib.fileMethods as fileMethods
import lib.project as project
import lib.fsa as fsa
import lib.parseLP as parseLP
import lib.mapRenderer as mapRenderer
from lib.convert import createAnzuFile
from lib.simulator.ode.ckbot import CKBotLib # added by Sarah
#import lib.recolorLTL as recolorLTL

# Add SLURP to path for import
# Climb the tree to find out where we are

p = os.path.dirname(os.path.abspath(__file__))
sys.path.append(os.path.join(p, "etc", "SLURP"))

from ltlbroom.specgeneration import SpecGenerator

##################### WARNING! ########################
#     DO NOT EDIT GUI CODE BY HAND.  USE WXGLADE.     #
#   The .wxg file is located in the dev/ directory.   #
#######################################################

class AnalysisResultsDialog(wx.Dialog):
    def __init__(self, parent, *args, **kwds):
        # begin wxGlade: AnalysisResultsDialog.__init__
        kwds["style"] = wx.DEFAULT_DIALOG_STYLE|wx.RESIZE_BORDER|wx.THICK_FRAME
        wx.Dialog.__init__(self, *args, **kwds)
        self.label_3 = wx.StaticText(self, -1, "Analysis Output:")
        self.text_ctrl_summary = wx.TextCtrl(self, -1, "", style=wx.TE_MULTILINE|wx.TE_READONLY)
        self.label_10 = wx.StaticText(self, -1, "SLURP Traceback:")
        self.tree_ctrl_traceback = wx.TreeCtrl(self, -1, style=wx.TR_HAS_BUTTONS|wx.TR_NO_LINES|wx.TR_HIDE_ROOT|wx.TR_DEFAULT_STYLE|wx.SUNKEN_BORDER)
        self.button_1 = wx.Button(self, wx.ID_CLOSE, "")

        self.__set_properties()
        self.__do_layout()

        self.Bind(wx.EVT_BUTTON, self.onButtonClose, self.button_1)
        # end wxGlade

        self.parent = parent
        self.statements = {}
        self.statements["env"] = []
        self.statements["sys"] = []

    def __set_properties(self):
        # begin wxGlade: AnalysisResultsDialog.__set_properties
        self.SetTitle("Analysis Results")
        self.SetSize((562, 403))
        # end wxGlade

    def __do_layout(self):
        # begin wxGlade: AnalysisResultsDialog.__do_layout
        sizer_11 = wx.BoxSizer(wx.VERTICAL)
        sizer_16 = wx.BoxSizer(wx.HORIZONTAL)
        sizer_11.Add(self.label_3, 0, wx.ALL, 5)
        sizer_11.Add(self.text_ctrl_summary, 1, wx.ALL|wx.EXPAND, 5)
        sizer_11.Add(self.label_10, 0, wx.ALL, 5)
        sizer_11.Add(self.tree_ctrl_traceback, 4, wx.ALL|wx.EXPAND, 5)
        sizer_16.Add((20, 20), 1, wx.EXPAND, 0)
        sizer_16.Add(self.button_1, 0, wx.ALL|wx.EXPAND, 5)
        sizer_11.Add(sizer_16, 0, wx.EXPAND, 0)
        self.SetSizer(sizer_11)
        self.Layout()
        # end wxGlade

    def populateTree(self, subtree, parentNode=None):
        if parentNode is None:
            self.statements["env"] = []
            self.statements["sys"] = []
            self.tree_ctrl_traceback.DeleteAllItems()
            parentNode = self.tree_ctrl_traceback.AddRoot("Root")

        for j, item in enumerate(subtree):
            if len(item) == 2 and isinstance(item[0], str) and isinstance(item[1], list):
                newnode = self.tree_ctrl_traceback.AppendItem(parentNode,item[0])
                if len(item) > 1:
                    self.populateTree(item[1], newnode)
            else:
                for statement in item:
                    newnode = self.tree_ctrl_traceback.AppendItem(parentNode,statement)
                    if j == 0:
                        self.statements["env"].append((statement,newnode))
                    elif j == 1:
                        self.statements["sys"].append((statement,newnode))

    def markFragments(self, agent, section, jx=[]):
        jx_this = -1

        for f,obj in self.statements[agent]:
            if "[]<>" in f: 
                ftype = "goal"
                jx_this += 1
            elif "[]" in f:
                ftype = "trans"
            else:
                ftype = "init"

            if ftype == section:
                if section == "goal" and jx_this+1 in jx:
                    self.tree_ctrl_traceback.SetItemBackgroundColour(obj,"#FF1493") # deep pink
                elif section != "goal":
                    self.tree_ctrl_traceback.SetItemBackgroundColour(obj,"ORANGE")
                
                
    def onButtonClose(self, event): # wxGlade: AnalysisResultsDialog.<event_handler>
        self.Hide()
        event.Skip()

# end of class AnalysisResultsDialog


class simSetupDialog(wx.Dialog):
    """
    The simulation configuration dialog.
    Essentially just an interface to the simSetup data structure.
    """

    def __init__(self, parent, *args, **kwds):
        # begin wxGlade: simSetupDialog.__init__
        kwds["style"] = wx.DEFAULT_DIALOG_STYLE
        wx.Dialog.__init__(self, *args, **kwds)
        self.sizer_22_staticbox = wx.StaticBox(self, -1, "Initial Conditions")
        self.sizer_26_staticbox = wx.StaticBox(self, -1, "Coordinate transformation (actual = pixels * scale + offset):")
        self.sizer_27_staticbox = wx.StaticBox(self, -1, "Experiment Settings")
        self.sizer_28_staticbox = wx.StaticBox(self, -1, "Experiment Name")
        self.list_box_experiment_name = wx.ListBox(self, -1, choices=[])
        self.button_sim_add = wx.Button(self, wx.ID_ADD, "")
        self.button_sim_delete = wx.Button(self, wx.ID_DELETE, "")
        self.button_sim_copy = wx.Button(self, wx.ID_COPY, "")
        self.label_9 = wx.StaticText(self, -1, "Experiment Name: ")
        self.text_ctrl_sim_experiment_name = wx.TextCtrl(self, -1, "")
        self.label_6 = wx.StaticText(self, -1, "Starting position: ")
        self.choice_startpos = wx.Choice(self, -1, choices=[])
        self.label_2 = wx.StaticText(self, -1, "Custom Propositions:")
        self.list_box_init_customs = wx.CheckListBox(self, -1, choices=["1", "2"])
        self.label_2_copy = wx.StaticText(self, -1, "Action Propositions:")
        self.list_box_init_actions = wx.CheckListBox(self, -1, choices=["3", "4"])
        self.label_8 = wx.StaticText(self, -1, "Sensor Activation")
        self.list_box_init_sensors = wx.CheckListBox(self, -1, choices=["5", "6"])
        self.label_7 = wx.StaticText(self, -1, "Simulation Environment: ")
        self.choice_sim_lab = wx.Choice(self, -1, choices=[])
        self.label_7_copy = wx.StaticText(self, -1, "Robot Type:")
        self.choice_sim_robot = wx.Choice(self, -1, choices=[])
        self.label_4 = wx.StaticText(self, -1, "X Scale: ")
        self.text_ctrl_xscale = wx.TextCtrl(self, -1, "")
        self.label_5 = wx.StaticText(self, -1, "X Offset: ")
        self.text_ctrl_xoffset = wx.TextCtrl(self, -1, "")
        self.label_4_copy = wx.StaticText(self, -1, "Y Scale: ")
        self.text_ctrl_yscale = wx.TextCtrl(self, -1, "")
        self.label_5_copy = wx.StaticText(self, -1, "Y Offset: ")
        self.text_ctrl_yoffset = wx.TextCtrl(self, -1, "")
        self.button_sim_cali = wx.Button(self, -1, "Calibrate...")
        self.button_sim_apply = wx.Button(self, wx.ID_APPLY, "")
        self.button_sim_ok = wx.Button(self, wx.ID_OK, "")
        self.button_sim_cancel = wx.Button(self, wx.ID_CANCEL, "")

        self.__set_properties()
        self.__do_layout()

        self.Bind(wx.EVT_LISTBOX, self.onSimLoad, self.list_box_experiment_name)
        self.Bind(wx.EVT_BUTTON, self.onSimAdd, self.button_sim_add)
        self.Bind(wx.EVT_BUTTON, self.onSimDelete, self.button_sim_delete)
        self.Bind(wx.EVT_BUTTON, self.onSimCopy, self.button_sim_copy)
        self.Bind(wx.EVT_TEXT, self.onSimNameEdit, self.text_ctrl_sim_experiment_name)
        self.Bind(wx.EVT_CHOICE, self.onSimRobot, self.choice_sim_robot)
        self.Bind(wx.EVT_BUTTON, self.onClickCalibrate, self.button_sim_cali)
        self.Bind(wx.EVT_BUTTON, self.onClickApply, self.button_sim_apply)
        self.Bind(wx.EVT_BUTTON, self.onClickOK, self.button_sim_ok)
        # end wxGlade

        #########################################
        # Simulation configuration dialog setup #
        #########################################

        # Easier to store a ref to the parent than to pass tons of data
        self.parent = parent
        
        # Get a list of the enabled action propositions
        self.actions = []
        for i, action in enumerate(parent.list_box_actions.GetItems()):
            if parent.list_box_actions.IsChecked(i):
                self.actions.append(action)

        # Custom propositions can't be disabled, so just take all of them
        self.customs = parent.list_box_customs.GetItems()
        
        # Get a list of the enabled sensor
        self.sensors = []
        for i, sensor in enumerate(parent.list_box_sensors.GetItems()):
            if parent.list_box_sensors.IsChecked(i):
                self.sensors.append(sensor)

        # make a copy of the simSetup for temporarily store the data 
        self.tempSimSetup = copy.deepcopy(parent.simSetup)
        # Load simulation setup for each experiment

        for id, config in enumerate(parent.simSetup):
            try:
                print 'Loading experiment configuration %s...' %config['Name']
                self.list_box_experiment_name.Insert(config['Name'],id)
                self.loadSimSetup(id)
            except:
                print "Cannot load simulation setup for %s. Please check the spec file." % config['Name']
        self.list_box_experiment_name.Select(self.list_box_experiment_name.GetItems().index(parent.currentExperimentName))
        self.loadSimSetup(self.list_box_experiment_name.GetSelection())
        self.map = {}


    def __set_properties(self):
        # begin wxGlade: simSetupDialog.__set_properties
        self.SetTitle("Configure Simulation")
        self.SetSize((1000, 750))
        self.text_ctrl_sim_experiment_name.SetMinSize((300, 27))
        self.choice_startpos.SetMinSize((300, 29))
        self.list_box_init_customs.SetSelection(0)
        self.list_box_init_actions.SetSelection(0)
        self.list_box_init_sensors.SetSelection(0)
        self.choice_sim_lab.SetMinSize((150, 29))
        self.choice_sim_robot.SetMinSize((150, 29))
        self.text_ctrl_xscale.SetMinSize((160, 27))
        self.text_ctrl_xoffset.SetMinSize((160, 27))
        self.text_ctrl_yscale.SetMinSize((160, 27))
        self.text_ctrl_yoffset.SetMinSize((160, 27))
        # end wxGlade

    def __do_layout(self):
        # begin wxGlade: simSetupDialog.__do_layout
        sizer_6 = wx.BoxSizer(wx.HORIZONTAL)
        sizer_12 = wx.BoxSizer(wx.VERTICAL)
        sizer_13 = wx.BoxSizer(wx.HORIZONTAL)
        sizer_27 = wx.StaticBoxSizer(self.sizer_27_staticbox, wx.VERTICAL)
        sizer_18_copy = wx.BoxSizer(wx.VERTICAL)
        sizer_26 = wx.StaticBoxSizer(self.sizer_26_staticbox, wx.VERTICAL)
        sizer_20 = wx.BoxSizer(wx.HORIZONTAL)
        sizer_19_copy = wx.BoxSizer(wx.HORIZONTAL)
        sizer_19 = wx.BoxSizer(wx.HORIZONTAL)
        grid_sizer_1 = wx.GridSizer(2, 2, 15, 5)
        sizer_22 = wx.StaticBoxSizer(self.sizer_22_staticbox, wx.VERTICAL)
        sizer_23 = wx.BoxSizer(wx.HORIZONTAL)
        sizer_22_copy = wx.BoxSizer(wx.VERTICAL)
        sizer_17_copy = wx.BoxSizer(wx.VERTICAL)
        sizer_17 = wx.BoxSizer(wx.VERTICAL)
        sizer_21 = wx.BoxSizer(wx.HORIZONTAL)
        sizer_30 = wx.BoxSizer(wx.HORIZONTAL)
        sizer_29 = wx.BoxSizer(wx.VERTICAL)
        sizer_28 = wx.StaticBoxSizer(self.sizer_28_staticbox, wx.VERTICAL)
        sizer_29_copy = wx.BoxSizer(wx.HORIZONTAL)
        sizer_6.Add((20, 20), 0, 0, 0)
        sizer_29.Add((20, 20), 0, 0, 0)
        sizer_28.Add((20, 10), 0, 0, 0)
        sizer_28.Add(self.list_box_experiment_name, 1, wx.EXPAND, 0)
        sizer_28.Add((20, 20), 0, 0, 0)
        sizer_29_copy.Add(self.button_sim_add, 0, 0, 0)
        sizer_29_copy.Add((10, 20), 0, 0, 0)
        sizer_29_copy.Add(self.button_sim_delete, 0, 0, 0)
        sizer_29_copy.Add((10, 20), 0, 0, 0)
        sizer_29_copy.Add(self.button_sim_copy, 0, 0, 0)
        sizer_28.Add(sizer_29_copy, 0, wx.EXPAND, 0)
        sizer_28.Add((20, 10), 0, 0, 0)
        sizer_29.Add(sizer_28, 1, wx.EXPAND, 0)
        sizer_6.Add(sizer_29, 1, wx.EXPAND, 0)
        sizer_6.Add((20, 20), 0, 0, 0)
        sizer_12.Add((20, 20), 0, 0, 0)
        sizer_30.Add(self.label_9, 0, wx.ALIGN_CENTER_VERTICAL, 0)
        sizer_30.Add((20, 20), 0, 0, 0)
        sizer_30.Add(self.text_ctrl_sim_experiment_name, 0, 0, 0)
        sizer_12.Add(sizer_30, 0, wx.EXPAND, 0)
        sizer_12.Add((20, 20), 0, 0, 0)
        sizer_21.Add((5, 20), 0, 0, 0)
        sizer_21.Add(self.label_6, 0, wx.ALIGN_CENTER_VERTICAL, 0)
        sizer_21.Add(self.choice_startpos, 0, wx.ALIGN_CENTER_VERTICAL, 0)
        sizer_22.Add(sizer_21, 1, wx.EXPAND, 0)
        sizer_23.Add((5, 20), 0, 0, 0)
        sizer_17.Add(self.label_2, 0, 0, 0)
        sizer_17.Add(self.list_box_init_customs, 1, wx.EXPAND, 0)
        sizer_23.Add(sizer_17, 1, wx.EXPAND, 0)
        sizer_23.Add((20, 20), 0, 0, 0)
        sizer_17_copy.Add(self.label_2_copy, 0, 0, 0)
        sizer_17_copy.Add(self.list_box_init_actions, 1, wx.EXPAND, 0)
        sizer_23.Add(sizer_17_copy, 1, wx.EXPAND, 0)
        sizer_23.Add((20, 20), 0, 0, 0)
        sizer_22_copy.Add(self.label_8, 0, 0, 0)
        sizer_22_copy.Add(self.list_box_init_sensors, 1, wx.EXPAND, 0)
        sizer_23.Add(sizer_22_copy, 1, wx.EXPAND, 0)
        sizer_23.Add((5, 20), 0, 0, 0)
        sizer_22.Add(sizer_23, 5, wx.EXPAND, 0)
        sizer_27.Add(sizer_22, 1, wx.ALL|wx.EXPAND, 10)
        grid_sizer_1.Add(self.label_7, 0, wx.ALIGN_CENTER_HORIZONTAL|wx.ALIGN_CENTER_VERTICAL, 0)
        grid_sizer_1.Add(self.choice_sim_lab, 0, wx.ALIGN_CENTER_VERTICAL, 0)
        grid_sizer_1.Add(self.label_7_copy, 0, wx.ALIGN_CENTER_HORIZONTAL|wx.ALIGN_CENTER_VERTICAL, 0)
        grid_sizer_1.Add(self.choice_sim_robot, 0, wx.ALIGN_CENTER_VERTICAL, 0)
        sizer_18_copy.Add(grid_sizer_1, 1, wx.EXPAND, 0)
        sizer_19.Add((20, 20), 0, 0, 0)
        sizer_19.Add(self.label_4, 0, wx.ALIGN_CENTER_VERTICAL, 0)
        sizer_19.Add(self.text_ctrl_xscale, 0, wx.ALIGN_CENTER_VERTICAL, 0)
        sizer_19.Add((20, 20), 0, 0, 0)
        sizer_19.Add(self.label_5, 0, wx.ALIGN_CENTER_VERTICAL, 0)
        sizer_19.Add(self.text_ctrl_xoffset, 0, wx.ALIGN_CENTER_VERTICAL, 0)
        sizer_26.Add(sizer_19, 1, wx.EXPAND, 0)
        sizer_19_copy.Add((20, 20), 0, 0, 0)
        sizer_19_copy.Add(self.label_4_copy, 0, wx.ALIGN_CENTER_VERTICAL, 0)
        sizer_19_copy.Add(self.text_ctrl_yscale, 0, wx.ALIGN_CENTER_VERTICAL, 0)
        sizer_19_copy.Add((20, 20), 0, 0, 0)
        sizer_19_copy.Add(self.label_5_copy, 0, wx.ALIGN_CENTER_VERTICAL, 0)
        sizer_19_copy.Add(self.text_ctrl_yoffset, 0, wx.ALIGN_CENTER_VERTICAL, 0)
        sizer_26.Add(sizer_19_copy, 1, wx.EXPAND, 0)
        sizer_20.Add((20, 20), 0, 0, 0)
        sizer_20.Add(self.button_sim_cali, 0, 0, 0)
        sizer_26.Add(sizer_20, 0, wx.EXPAND, 0)
        sizer_18_copy.Add(sizer_26, 1, wx.EXPAND, 0)
        sizer_27.Add(sizer_18_copy, 1, wx.ALL|wx.EXPAND, 10)
        sizer_12.Add(sizer_27, 1, wx.EXPAND, 0)
        sizer_13.Add(self.button_sim_apply, 0, 0, 0)
        sizer_13.Add((10, 20), 0, 0, 0)
        sizer_13.Add(self.button_sim_ok, 0, 0, 0)
        sizer_13.Add((10, 20), 0, 0, 0)
        sizer_13.Add(self.button_sim_cancel, 0, 0, 0)
        sizer_13.Add((10, 10), 0, 0, 0)
        sizer_12.Add(sizer_13, 0, wx.ALIGN_RIGHT, 0)
        sizer_12.Add((20, 10), 0, 0, 0)
        sizer_6.Add(sizer_12, 2, wx.EXPAND, 0)
        sizer_6.Add((20, 20), 0, 0, 0)
        self.SetSizer(sizer_6)
        self.Layout()
        # end wxGlade

    def loadSimSetup(self, id):
        """ Load the experiment config from the item with index = id in the list"""

        self.text_ctrl_sim_experiment_name.SetValue(self.tempSimSetup[id]['Name'])        

        # Set up the initial actions checklist as appropriate
        self.list_box_init_actions.Set([])
        for i, action in enumerate(self.actions):
            self.list_box_init_actions.Insert(action, i)
            if action in self.tempSimSetup[id]['InitialTruths']:
                self.list_box_init_actions.Check(i)

        # Set up the initial customs checklist as appropriate
        self.list_box_init_customs.Set([])
        for i, custom in enumerate(self.customs):
            self.list_box_init_customs.Insert(custom, i)
            if custom in self.tempSimSetup[id]['InitialTruths']:
                self.list_box_init_customs.Check(i)

        # Set up the initial sensors checklist as appropriate Jim (July 1)
        self.list_box_init_sensors.Set([])
        for i, sensor in enumerate(self.sensors):
            self.list_box_init_sensors.Insert(sensor, i)
            if sensor in self.tempSimSetup[id]['InitialTruths']:
                self.list_box_init_sensors.Check(i)
        
        # Set up the list of starting regions
        self.choice_startpos.Clear()
        if self.parent.rfi is not None:
            for region in self.parent.rfi.regions:
                if not (region.isObstacle or region.name == "boundary"):
                    self.choice_startpos.Append(region.name)
        self.choice_startpos.SetStringSelection(self.parent.rfi.regions[self.tempSimSetup[id]["InitialRegion"]].name)

        # Set up the list of robots
        self.choice_sim_robot.Clear()
        fileList = os.listdir(os.path.join(os.getcwd(),'robots')) + \
                   os.listdir(self.parent.proj.project_root)

        for robotFile in fileList:
            if robotFile.endswith('.robot'):
                self.choice_sim_robot.Append(robotFile.split('.')[0])
                if robotFile == self.tempSimSetup[id]['RobotFile']:
                    self.choice_sim_robot.Select(self.choice_sim_robot.GetItems().index(robotFile.split('.')[0]))

        # Set up the list of labs
        self.choice_sim_lab.Clear()
        fileList = os.listdir(os.path.join(os.getcwd(),'labs'))

        for labFile in fileList:
            if labFile.endswith('.lab'):
                self.choice_sim_lab.Append(labFile.split('.')[0])
                if labFile == self.tempSimSetup[id]['LabFile']:
                    self.choice_sim_lab.Select(self.choice_sim_lab.GetItems().index(labFile.split('.')[0]))

        # Load in the coordinate transformation values
        self.text_ctrl_xscale.SetValue(str(self.tempSimSetup[id]["XScale"]))
        self.text_ctrl_xoffset.SetValue(str(self.tempSimSetup[id]["XOffset"]))
        self.text_ctrl_yscale.SetValue(str(self.tempSimSetup[id]["YScale"]))
        self.text_ctrl_yoffset.SetValue(str(self.tempSimSetup[id]["YOffset"]))

    def saveSimSetup(self, id):
        """Temporarily save the data to the copy of simSetup"""

        # Save the experiment name
        self.tempSimSetup[id]['Name'] = self.text_ctrl_sim_experiment_name.GetValue()

        # Add all checked propositions to InitialTruths
        self.tempSimSetup[id]['InitialTruths'] = []

        for i, action in enumerate(self.list_box_init_actions.GetItems()):
            if self.list_box_init_actions.IsChecked(i):
                self.tempSimSetup[id]['InitialTruths'].append(action)

        for i, custom in enumerate(self.list_box_init_customs.GetItems()):
            if self.list_box_init_customs.IsChecked(i):
                self.tempSimSetup[id]['InitialTruths'].append(custom)

        for i, sensor in enumerate(self.list_box_init_sensors.GetItems()):
            if self.list_box_init_sensors.IsChecked(i):
                self.tempSimSetup[id]['InitialTruths'].append(sensor)

        # Update initial region
        self.tempSimSetup[id]['InitialRegion'] = self.parent.rfi.indexOfRegionWithName(self.choice_startpos.GetStringSelection())

        # Update robot file name
        self.tempSimSetup[id]['RobotFile'] = self.choice_sim_robot.GetStringSelection()+".robot"

        # Update lab file name
        self.tempSimSetup[id]['LabFile'] = self.choice_sim_lab.GetStringSelection()+".lab"

        # Update coordinate transformation values
        self.tempSimSetup[id]["XScale"] = float(self.text_ctrl_xscale.GetValue())
        self.tempSimSetup[id]["XOffset"] = float(self.text_ctrl_xoffset.GetValue())
        self.tempSimSetup[id]["YScale"] = float(self.text_ctrl_yscale.GetValue())
        self.tempSimSetup[id]["YOffset"] = float(self.text_ctrl_yoffset.GetValue())
        
        
    def onClickCalibrate(self, event): # wxGlade: simSetupDialog.<event_handler>
        """
        Lets you manually find the correct scale and offset values for the coordinate
        transformation.
        """

        name = self.text_ctrl_sim_experiment_name.GetValue()


        for id, config in enumerate(self.tempSimSetup):
            if name == config['Name']:
                self.saveSimSetup(id)

        # Make sure not simulating already
        # TODO: Update this part
        #if self.parent.subprocess[PROCESS_PLAYER] is not None \
        #or self.parent.subprocess[PROCESS_GAZEBO] is not None:
        #    wx.MessageBox("Please close the running simulation before calibrating.", "Error",
        #                style = wx.OK | wx.ICON_ERROR)
        #    return

        fileNamePrefix = os.path.join(self.parent.projectPath, self.parent.projectName)

        # TODO: save the config first
        self.parent.onMenuSave()
        proc = subprocess.Popen(["python", os.path.join("lib","calibrate.py"), fileNamePrefix + ".spec", self.list_box_experiment_name.GetStringSelection()],stderr=subprocess.PIPE)
        
        output = proc.stderr.readline().strip()
        while not output.startswith("CALIB"):
            if output != '':
                print output
            output = proc.stderr.readline().strip()

        output = output.split(":")[1]

        # Sanity check to make sure we got good data back
        if len(output.split("\t")) == 4:
            [xScale, xOffset, yScale, yOffset] = output.split("\t")
            self.text_ctrl_xscale.SetValue(xScale)
            self.text_ctrl_xoffset.SetValue(xOffset)
            self.text_ctrl_yscale.SetValue(yScale)
            self.text_ctrl_yoffset.SetValue(yOffset)
        else:
            print "Error getting calibration data from client. Good gracious!"

        event.Skip()
 

    def onClickOK(self, event): # wxGlade: simSetupDialog.<event_handler>
        """
        Adjusts the simSetup data structure to reflect the new configuration
        values.
        """

        ###########################################
        # Simulation configuration dialog cleanup #
        ###########################################

        name = self.text_ctrl_sim_experiment_name.GetValue()

        for id, config in enumerate(self.tempSimSetup):
            if name == config['Name']:
                self.saveSimSetup(id)


        self.parent.currentExperimentName = self.list_box_experiment_name.GetStringSelection()
        self.parent.simSetup = copy.deepcopy(self.tempSimSetup)  

        event.Skip()
  

    def onSimLoad(self, event): # wxGlade: simSetupDialog.<event_handler>
        """ Load the experiment config data into the configuration dialog when choose an experiment from the list. """

        # Save the current experiment config before load the new one
        name = self.text_ctrl_sim_experiment_name.GetValue()

        for id, config in enumerate(self.tempSimSetup):
            if name == config['Name']:
                self.saveSimSetup(id)
        selection = self.list_box_experiment_name.GetSelection()
        
        if selection == 0:
            self.button_sim_delete.Enable(False)
        else:
            self.button_sim_delete.Enable(True)
        try:
            self.loadSimSetup(selection)
        except:
            print "Cannot load simulation setup for %s. Please check the spec file." % self.list_box_experiment_name.GetStringSelection()
        event.Skip()

    def onSimAdd(self, event): # wxGlade: simSetupDialog.<event_handler>
        """ Add configuration for new experiment"""
        nums = []
        p = re.compile(r"^New\sExperiment(?P<num>\d+)$")
        for name in self.list_box_experiment_name.GetItems():
            m = p.match(name)
            if not m: continue
            nums.append(int(m.group('num')))
        nums.sort()

        # Find smallest available number
        last = 0
        for num in nums:
            if num == last + 1:
                last = num
            elif num == last:
                #print "Warning: Multiple experiment with name 'r%d'." % num
                continue
            else:
                break

        default_name = "New Experiment" + str(last + 1)

        self.list_box_experiment_name.Append(default_name)
        self.tempSimSetup.append(copy.deepcopy(self.tempSimSetup[0]))
        self.tempSimSetup[-1]['Name'] = default_name
        self.list_box_experiment_name.Select(self.list_box_experiment_name.GetCount()-1)
        self.loadSimSetup(self.list_box_experiment_name.GetSelection())
        self.button_sim_delete.Enable(True)
        event.Skip()

    def onSimDelete(self, event): # wxGlade: simSetupDialog.<event_handler>
        """ Delete selected configuration"""
        selection = self.list_box_experiment_name.GetSelection()
        # Remove the data from temperary copy of simSetup
        self.tempSimSetup.pop(selection)
        self.list_box_experiment_name.Delete(selection)


         # Select something reasonable now that the old item is gone
        if selection > 0:
            self.list_box_experiment_name.Select(selection-1)
        else:
            if self.list_box_experiment_name.GetCount() != 0:
                self.list_box_experiment_name.Select(0)



        # Load the simulation setup for the new expriment selected
        selection = self.list_box_experiment_name.GetSelection()
        try:
            self.loadSimSetup(selection)
        except:
            print "Cannot load simulation setup for %s. Please check the spec file." % self.list_box_experiment_name.GetStringSelection()

        event.Skip()

    def onSimCopy(self, event): # wxGlade: simSetupDialog.<event_handler>
        """ Copy an exist experiment configuration """
        selection = self.list_box_experiment_name.GetSelection()
        name = self.list_box_experiment_name.GetStringSelection()
        self.saveSimSetup(selection)

        self.tempSimSetup.append(copy.deepcopy(self.tempSimSetup[selection]))

        self.list_box_experiment_name.Append(name+"_copy")
        self.tempSimSetup[-1]['Name'] = name+"_copy"
        self.list_box_experiment_name.Select(self.list_box_experiment_name.GetCount()-1)
        self.loadSimSetup(self.list_box_experiment_name.GetSelection())
        event.Skip()

    def onClickApply(self, event): # wxGlade: simSetupDialog.<event_handler>
        """
        Adjusts the simSetup data structure to reflect the new configuration
        values.
        """

        # Save the current experiment config before load the new one
        name = self.text_ctrl_sim_experiment_name.GetValue()

        for id, config in enumerate(self.tempSimSetup):
            if name == config['Name']:
                self.saveSimSetup(id)

        self.parent.currentExperimentName = self.list_box_experiment_name.GetStringSelection()
        self.parent.simSetup = copy.deepcopy(self.tempSimSetup)  
        event.Skip()

    def onSimNameEdit(self, event): # wxGlade: simSetupDialog.<event_handler>
        """ Update the experiment name in the list when user edits  it. """
        newName = self.text_ctrl_sim_experiment_name.GetValue()
        selection = self.list_box_experiment_name.GetSelection()
        oldName = self.list_box_experiment_name.GetStringSelection()

        if self.text_ctrl_sim_experiment_name.IsModified() and newName != oldName:
            self.tempSimSetup[selection]['Name'] = newName
            self.list_box_experiment_name.SetString(selection, newName)
        event.Skip()



    def onSimRobot(self, event): # wxGlade: simSetupDialog.<event_handler>
        """
            Warn user when the selected robot does not have all sensor and actions needed.
        """
        rdf_name = self.choice_sim_robot.GetStringSelection()
        #if not rdf_name.endswith('.robot'):
        #    rdf_name = rdf_name+'.robot' 
        #rdf_data = fileMethods.readFromFile(os.path.join(os.path.join(os.getcwd(),'robots'), rdf_name))
        # TODO: Use project.py everywhere, less hackily
        temp_proj = copy.deepcopy(self.parent.proj)
        rdf_data = temp_proj.loadRobotFile({'RobotFile':[rdf_name]})

        warning = False
        
        # Check sensors 
        for sensor in self.list_box_init_sensors.GetItems():
            if sensor not in rdf_data['Sensors']:
                selection = wx.MessageBox('Sorry.  The selected robot does not have all required sensors.\n Do you want to continue?', 'Sensor Unavailable!', wx.YES_NO | wx.NO_DEFAULT | wx.ICON_EXCLAMATION)
                if selection == wx.NO:
                    self.choice_sim_robot.Select(self.choice_sim_robot.GetItems().index(self.tempSimSetup[self.list_box_experiment_name.GetSelection()]['RobotFile'].split('.')[0]))
                    warning = True
                    break
                else:
                    break

        if not warning:
            # Check actions 
            for action in self.list_box_init_actions.GetItems():
                if action not in rdf_data['Actions']:
                    selection = wx.MessageBox('Sorry. The selected robot does not have all required actions.\n Do you want to continue?', 'Action Unavailable!', wx.YES_NO | wx.NO_DEFAULT | wx.ICON_EXCLAMATION)
                    if selection == wx.NO:
                        self.choice_sim_robot.Select(self.choice_sim_robot.GetItems().index(self.tempSimSetup[self.list_box_experiment_name.GetSelection()]['RobotFile'].split('.')[0]))
                        break
                    else:
                        break

                    
        event.Skip()

# end of class simSetupDialog


class MapDialog(wx.Dialog):
    """
    A silly little dialog that displays the regions on top of the map so that you can
    select a region visually instead of just choosing the name.
    """
    
    # FIXME: Doesn't scroll on Windows???

    def __init__(self, parent, *args, **kwds):
        self.parent = parent
        # begin wxGlade: MapDialog.__init__
        kwds["style"] = wx.DEFAULT_DIALOG_STYLE
        wx.Dialog.__init__(self, *args, **kwds)
        self.panel_2 = wx.ScrolledWindow(self, -1, style=wx.TAB_TRAVERSAL)

        self.__set_properties()
        self.__do_layout()
        # end wxGlade
        

    def __set_properties(self):
        # begin wxGlade: MapDialog.__set_properties
        self.SetTitle("Select Region...")
        self.SetSize((932, 709))
        self.panel_2.SetScrollRate(10, 10)
        # end wxGlade

    def __do_layout(self):
        # begin wxGlade: MapDialog.__do_layout
        sizer_10 = wx.BoxSizer(wx.HORIZONTAL)
        sizer_10.Add(self.panel_2, 1, wx.EXPAND, 0)
        self.SetSizer(sizer_10)
        self.Layout()
        self.Centre()
        # end wxGlade

        self.panel_2.SetBackgroundColour(wx.WHITE)   
        self.panel_2.Bind(wx.EVT_PAINT, self.drawMap)

        # Bind to catch mouse clicks!
        self.panel_2.Bind(wx.EVT_LEFT_DOWN, self.onMapClick)

    def drawMap(self, event):
        mapRenderer.drawMap(self.panel_2, self.parent.proj, scaleToFit=False)

    def onMapClick(self, event):
        x, y = self.panel_2.CalcUnscrolledPosition(event.GetX(), event.GetY())
        for region in self.parent.rfi.regions:
            if region.objectContainsPoint(x, y):
                self.parent.text_ctrl_spec.AppendText(region.name)
                #self.EndModal(1)
                self.Close()
                break 
        event.Skip()

# end of class MapDialog


class SpecEditorFrame(wx.Frame):
    """
    The main application window!
    """

    # TODO: Use the scintilla-style text editor. Select-all, search-replace, syntax highlighting, etc.

    def __init__(self, *args, **kwds):
        # begin wxGlade: SpecEditorFrame.__init__
        kwds["style"] = wx.DEFAULT_FRAME_STYLE
        wx.Frame.__init__(self, *args, **kwds)
        self.window_1 = wx.SplitterWindow(self, -1, style=wx.SP_3D|wx.SP_BORDER|wx.SP_LIVE_UPDATE)
        self.window_1_pane_2 = wx.Panel(self.window_1, -1)
        self.notebook_1 = wx.Notebook(self.window_1_pane_2, -1, style=0)
        self.notebook_1_pane_3 = wx.Panel(self.notebook_1, -1)
        self.notebook_1_pane_2 = wx.Panel(self.notebook_1, -1)
        self.notebook_1_pane_1 = wx.Panel(self.notebook_1, -1)
        self.window_1_pane_1 = wx.Panel(self.window_1, -1)
        self.panel_1 = wx.ScrolledWindow(self.window_1_pane_1, -1, style=wx.TAB_TRAVERSAL)
        
        # Menu Bar
        self.frame_1_menubar = wx.MenuBar()
        global MENU_IMPORT; MENU_IMPORT = wx.NewId()
        global MENU_IMPORT_ROBOT; MENU_IMPORT_ROBOT = wx.NewId()
        global MENU_IMPORT_REGION; MENU_IMPORT_REGION = wx.NewId()
        global MENU_COMPILE; MENU_COMPILE = wx.NewId()
        global MENU_SIMCONFIG; MENU_SIMCONFIG = wx.NewId()
        global MENU_SIMULATE; MENU_SIMULATE = wx.NewId()
        global MENU_DOTTY; MENU_DOTTY = wx.NewId()
        global MENU_ANALYZE; MENU_ANALYZE = wx.NewId()
        global MENU_MOPSY; MENU_MOPSY = wx.NewId()
        wxglade_tmp_menu = wx.Menu()
        wxglade_tmp_menu.Append(wx.ID_NEW, "&New\tCtrl-N", "", wx.ITEM_NORMAL)
        wxglade_tmp_menu.Append(wx.ID_OPEN, "&Open...\tCtrl-O", "", wx.ITEM_NORMAL)
        wxglade_tmp_menu.Append(wx.ID_CLOSE, "&Close\tCtrl-W", "", wx.ITEM_NORMAL)
        wxglade_tmp_menu_sub = wx.Menu()
        wxglade_tmp_menu_sub.Append(MENU_IMPORT_ROBOT, "Robot &Description File...\tCtrl-D", "", wx.ITEM_NORMAL)
        wxglade_tmp_menu_sub.Append(MENU_IMPORT_REGION, "&Region File...\tCtrl-R", "", wx.ITEM_NORMAL)
        wxglade_tmp_menu.AppendMenu(MENU_IMPORT, "&Import", wxglade_tmp_menu_sub, "")
        wxglade_tmp_menu.Append(wx.ID_SAVE, "&Save\tCtrl-S", "", wx.ITEM_NORMAL)
        wxglade_tmp_menu.Append(wx.ID_SAVEAS, "Save &As...", "", wx.ITEM_NORMAL)
        wxglade_tmp_menu.Append(wx.ID_EXIT, "&Quit\tCtrl-Q", "", wx.ITEM_NORMAL)
        self.frame_1_menubar.Append(wxglade_tmp_menu, "&File")
        wxglade_tmp_menu = wx.Menu()
        wxglade_tmp_menu.Append(wx.ID_UNDO, "&Undo\tCtrl-Z", "", wx.ITEM_NORMAL)
        wxglade_tmp_menu.Append(wx.ID_REDO, "&Redo\tCtrl-Shift-Z", "", wx.ITEM_NORMAL)
        wxglade_tmp_menu.AppendSeparator()
        wxglade_tmp_menu.Append(wx.ID_CUT, "Cu&t\tCtrl-X", "", wx.ITEM_NORMAL)
        wxglade_tmp_menu.Append(wx.ID_COPY, "&Copy\tCtrl-C", "", wx.ITEM_NORMAL)
        wxglade_tmp_menu.Append(wx.ID_PASTE, "&Paste\tCtrl-V", "", wx.ITEM_NORMAL)
        self.frame_1_menubar.Append(wxglade_tmp_menu, "&Edit")
        wxglade_tmp_menu = wx.Menu()
        wxglade_tmp_menu.Append(MENU_COMPILE, "&Compile\tF5", "", wx.ITEM_NORMAL)
        wxglade_tmp_menu.Append(MENU_SIMCONFIG, "Confi&gure Simulation...\tShift-F6", "", wx.ITEM_NORMAL)
        wxglade_tmp_menu.Append(MENU_SIMULATE, "&Simulate\tF6", "", wx.ITEM_NORMAL)
        wxglade_tmp_menu.Append(MENU_DOTTY, "View &Automaton\tF9", "", wx.ITEM_NORMAL)
        self.frame_1_menubar.Append(wxglade_tmp_menu, "&Run")
        wxglade_tmp_menu = wx.Menu()
        wxglade_tmp_menu.Append(MENU_ANALYZE, "&Analyze\tF8", "", wx.ITEM_NORMAL)
        wxglade_tmp_menu.Append(MENU_MOPSY, "&Visualize Counterstrategy...\tF10", "", wx.ITEM_NORMAL)
        self.frame_1_menubar.Append(wxglade_tmp_menu, "&Debug")
        wxglade_tmp_menu = wx.Menu()
        wxglade_tmp_menu.Append(wx.ID_ABOUT, "&About Specification Editor...", "", wx.ITEM_NORMAL)
        self.frame_1_menubar.Append(wxglade_tmp_menu, "&Help")
        self.SetMenuBar(self.frame_1_menubar)
        # Menu Bar end
        self.label_1 = wx.StaticText(self.panel_1, -1, "Regions:")
        self.list_box_regions = wx.ListBox(self.panel_1, -1, choices=[], style=wx.LB_SINGLE)
        self.button_map = wx.Button(self.panel_1, -1, "Select from Map...")
        self.button_edit_regions = wx.Button(self.panel_1, -1, "Edit Regions...")
        self.label_1_copy = wx.StaticText(self.panel_1, -1, "Sensors:")
        self.list_box_sensors = wx.CheckListBox(self.panel_1, -1, choices=[], style=wx.LB_SINGLE)
        self.label_1_copy_1 = wx.StaticText(self.panel_1, -1, "Actions:")
        self.list_box_actions = wx.CheckListBox(self.panel_1, -1, choices=[], style=wx.LB_SINGLE)
        self.label_1_copy_2 = wx.StaticText(self.panel_1, -1, "Custom Propositions:")
        self.list_box_customs = wx.ListBox(self.panel_1, -1, choices=[], style=wx.LB_SINGLE)
        self.button_custom_new = wx.Button(self.panel_1, -1, "New...")
        self.button_custom_delete = wx.Button(self.panel_1, -1, "Delete")
        self.text_ctrl_log = wx.richtext.RichTextCtrl(self.notebook_1_pane_1, -1, "", style=wx.TE_MULTILINE|wx.TE_READONLY)
        self.text_ctrl_LTL = wx.TextCtrl(self.notebook_1_pane_2, -1, "", style=wx.TE_MULTILINE|wx.TE_READONLY)
        self.label_locphrases = wx.StaticText(self.notebook_1_pane_3, -1, "Active locative phrases:")
        self.list_box_locphrases = wx.ListBox(self.notebook_1_pane_3, -1, choices=[], style=wx.LB_ALWAYS_SB)
        self.checkbox_regionlabel = wx.CheckBox(self.notebook_1_pane_3, -1, "Show region names")
        self.panel_locmap = wx.Panel(self.notebook_1_pane_3, -1, style=wx.SUNKEN_BORDER|wx.TAB_TRAVERSAL|wx.FULL_REPAINT_ON_RESIZE)

        self.__set_properties()
        self.__do_layout()

        self.Bind(wx.EVT_MENU, self.onMenuNew, id=wx.ID_NEW)
        self.Bind(wx.EVT_MENU, self.onMenuOpen, id=wx.ID_OPEN)
        self.Bind(wx.EVT_MENU, self.doClose, id=wx.ID_CLOSE)
        self.Bind(wx.EVT_MENU, self.onImportRobot, id=MENU_IMPORT_ROBOT)
        self.Bind(wx.EVT_MENU, self.onImportRegion, id=MENU_IMPORT_REGION)
        self.Bind(wx.EVT_MENU, self.onMenuSave, id=wx.ID_SAVE)
        self.Bind(wx.EVT_MENU, self.onMenuSaveAs, id=wx.ID_SAVEAS)
        self.Bind(wx.EVT_MENU, self.onMenuQuit, id=wx.ID_EXIT)
        self.Bind(wx.EVT_MENU, self.onMenuUndo, id=wx.ID_UNDO)
        self.Bind(wx.EVT_MENU, self.onMenuRedo, id=wx.ID_REDO)
        self.Bind(wx.EVT_MENU, self.onMenuCut, id=wx.ID_CUT)
        self.Bind(wx.EVT_MENU, self.onMenuCopy, id=wx.ID_COPY)
        self.Bind(wx.EVT_MENU, self.onMenuPaste, id=wx.ID_PASTE)
        self.Bind(wx.EVT_MENU, self.onMenuCompile, id=MENU_COMPILE)
        self.Bind(wx.EVT_MENU, self.onMenuConfigSim, id=MENU_SIMCONFIG)
        self.Bind(wx.EVT_MENU, self.onMenuSimulate, id=MENU_SIMULATE)
        self.Bind(wx.EVT_MENU, self.onMenuViewAut, id=MENU_DOTTY)
        self.Bind(wx.EVT_MENU, self.onMenuAnalyze, id=MENU_ANALYZE)
        self.Bind(wx.EVT_MENU, self.onMenuMopsy, id=MENU_MOPSY)
        self.Bind(wx.EVT_MENU, self.onMenuAbout, id=wx.ID_ABOUT)
        self.Bind(wx.EVT_LISTBOX_DCLICK, self.onPropositionDblClick, self.list_box_regions)
        self.Bind(wx.EVT_BUTTON, self.onMapSelect, self.button_map)
        self.Bind(wx.EVT_BUTTON, self.onClickEditRegions, self.button_edit_regions)
        self.Bind(wx.EVT_LISTBOX_DCLICK, self.onPropositionDblClick, self.list_box_sensors)
        self.Bind(wx.EVT_LISTBOX_DCLICK, self.onPropositionDblClick, self.list_box_actions)
        self.Bind(wx.EVT_LISTBOX_DCLICK, self.onPropositionDblClick, self.list_box_customs)
        self.Bind(wx.EVT_BUTTON, self.onCustomNew, self.button_custom_new)
        self.Bind(wx.EVT_BUTTON, self.onCustomDelete, self.button_custom_delete)
        self.Bind(wx.EVT_LISTBOX, self.onLocPhraseSelect, self.list_box_locphrases)
        self.Bind(wx.EVT_CHECKBOX, self.onRegionLabelToggle, self.checkbox_regionlabel)
        # end wxGlade

        # Create the StyledTextControl for the specification area manually, since wxGlade doesn't support it
        self.text_ctrl_spec = wx.stc.StyledTextCtrl(self.window_1_pane_1, -1, style=wx.TE_PROCESS_ENTER|wx.TE_PROCESS_TAB|wx.TE_MULTILINE|wx.WANTS_CHARS)
        self.text_ctrl_spec.SetFont(wx.Font(10, wx.DEFAULT, wx.NORMAL, wx.NORMAL, 0, ""))
        self.window_1_pane_1.GetSizer().Insert(0, self.text_ctrl_spec, 2, wx.EXPAND, 0)
        self.window_1_pane_1.GetSizer().Layout()

        self.text_ctrl_spec.SetMarginWidth(0, 40)
        self.text_ctrl_spec.SetMarginType(0, wx.stc.STC_MARGIN_NUMBER)
        self.text_ctrl_spec.SetMarginType(1, wx.stc.STC_MARGIN_SYMBOL)

        global MARKER_INIT, MARKER_SAFE, MARKER_LIVE, MARKER_PARSEERROR
        MARKER_INIT, MARKER_SAFE, MARKER_LIVE, MARKER_PARSEERROR = range(4)
        self.text_ctrl_spec.MarkerDefine(MARKER_INIT,wx.stc.STC_MARK_ARROW,"white","red") 
        self.text_ctrl_spec.MarkerDefine(MARKER_SAFE,wx.stc.STC_MARK_ARROW,"white","blue") 
        self.text_ctrl_spec.MarkerDefine(MARKER_LIVE,wx.stc.STC_MARK_ARROW,"white","green") 
        self.text_ctrl_spec.MarkerDefine(MARKER_PARSEERROR,wx.stc.STC_MARK_BACKGROUND,"red","red") 
        
        # Set up locative phrase map
        self.panel_locmap.SetBackgroundColour(wx.WHITE)   
        self.panel_locmap.Bind(wx.EVT_PAINT, self.drawLocMap)

        # Set up extra event bindings
        self.Bind(wx.EVT_CLOSE, self.doClose)
        self.Bind(wx.EVT_END_PROCESS, self.onProcessTerminate)

        # Initialize values
        self.mapDialog = None
        self.analysisDialog = None
        self.tracebackTree = None
        self.fileName = None
        self.projectName = None
        self.projectPath = ""
        self.projectFiles = {}
        self.rfi = None
        self.subprocess = [None] * 4
        self.simSetup = []
        self.currentExperimentName = ""
        self.currentExperimentConfig = {}

        global PROCESS_REGED; PROCESS_REGED = 0
        global PROCESS_DOTTY; PROCESS_DOTTY = 1

        # Set default values
        self.setDefaults()
        self.proj = project.Project()
        self.proj.regionMapping = {}
        self.parser = None
        
        # HACK: This is an undocumented hack you can uncomment to help kill stuck copies of speceditor on windows
        # If in use, requires spec file argument on command line
        #if sys.argv[-1] != "-dontbreak":
        #    os.system("taskkill /im python.exe /f && " + " ".join(sys.argv) + " -dontbreak")

        # Initialize library -- Sarah
        self.library = CKBotLib.CKBotLib()
       
    def __set_properties(self):
        # begin wxGlade: SpecEditorFrame.__set_properties
        self.SetTitle("Specification Editor - Untitled")
        self.SetSize((900, 700))
        self.button_map.Enable(False)
        self.list_box_sensors.SetMinSize((123, 75))
        self.list_box_actions.SetMinSize((123, 75))
        self.list_box_customs.SetMinSize((123, 75))
        self.button_custom_delete.Enable(False)
        self.panel_1.SetScrollRate(10, 10)
        self.checkbox_regionlabel.SetValue(1)
        # end wxGlade

    def __do_layout(self):
        # begin wxGlade: SpecEditorFrame.__do_layout
        sizer_1 = wx.BoxSizer(wx.HORIZONTAL)
        sizer_2 = wx.BoxSizer(wx.HORIZONTAL)
        sizer_14 = wx.BoxSizer(wx.HORIZONTAL)
        sizer_15 = wx.BoxSizer(wx.VERTICAL)
        sizer_9 = wx.BoxSizer(wx.HORIZONTAL)
        sizer_3 = wx.BoxSizer(wx.HORIZONTAL)
        sizer_4 = wx.BoxSizer(wx.HORIZONTAL)
        sizer_5 = wx.BoxSizer(wx.VERTICAL)
        sizer_8 = wx.BoxSizer(wx.HORIZONTAL)
        sizer_7 = wx.BoxSizer(wx.HORIZONTAL)
        sizer_5.Add(self.label_1, 0, wx.LEFT|wx.TOP|wx.BOTTOM, 4)
        sizer_5.Add(self.list_box_regions, 2, wx.LEFT|wx.EXPAND, 4)
        sizer_7.Add(self.button_map, 0, wx.TOP, 5)
        sizer_7.Add((5, 20), 0, 0, 0)
        sizer_7.Add(self.button_edit_regions, 0, wx.TOP, 5)
        sizer_5.Add(sizer_7, 0, wx.LEFT|wx.EXPAND, 4)
        sizer_5.Add(self.label_1_copy, 0, wx.LEFT|wx.TOP|wx.BOTTOM, 4)
        sizer_5.Add(self.list_box_sensors, 2, wx.LEFT|wx.EXPAND, 4)
        sizer_5.Add(self.label_1_copy_1, 0, wx.LEFT|wx.TOP|wx.BOTTOM, 4)
        sizer_5.Add(self.list_box_actions, 2, wx.LEFT|wx.EXPAND, 4)
        sizer_5.Add(self.label_1_copy_2, 0, wx.LEFT|wx.TOP|wx.BOTTOM, 4)
        sizer_5.Add(self.list_box_customs, 2, wx.LEFT|wx.EXPAND, 4)
        sizer_8.Add(self.button_custom_new, 0, wx.TOP, 5)
        sizer_8.Add((5, 20), 0, 0, 0)
        sizer_8.Add(self.button_custom_delete, 0, wx.TOP, 5)
        sizer_5.Add(sizer_8, 0, wx.LEFT|wx.EXPAND, 4)
        self.panel_1.SetSizer(sizer_5)
        sizer_4.Add(self.panel_1, 1, wx.EXPAND, 0)
        self.window_1_pane_1.SetSizer(sizer_4)
        sizer_3.Add(self.text_ctrl_log, 1, wx.ALL|wx.EXPAND, 2)
        self.notebook_1_pane_1.SetSizer(sizer_3)
        sizer_9.Add(self.text_ctrl_LTL, 1, wx.EXPAND, 0)
        self.notebook_1_pane_2.SetSizer(sizer_9)
        sizer_14.Add((5, 20), 0, 0, 0)
        sizer_15.Add((20, 20), 0, 0, 0)
        sizer_15.Add(self.label_locphrases, 0, 0, 0)
        sizer_15.Add(self.list_box_locphrases, 1, wx.EXPAND, 0)
        sizer_15.Add((20, 20), 0, 0, 0)
        sizer_15.Add(self.checkbox_regionlabel, 0, wx.EXPAND, 0)
        sizer_15.Add((20, 20), 0, 0, 0)
        sizer_14.Add(sizer_15, 1, wx.EXPAND, 0)
        sizer_14.Add((5, 20), 0, 0, 0)
        sizer_14.Add(self.panel_locmap, 2, wx.EXPAND, 0)
        self.notebook_1_pane_3.SetSizer(sizer_14)
        self.notebook_1.AddPage(self.notebook_1_pane_1, "Compiler Log")
        self.notebook_1.AddPage(self.notebook_1_pane_2, "LTL Output")
        self.notebook_1.AddPage(self.notebook_1_pane_3, "Workspace Decomposition")
        sizer_2.Add(self.notebook_1, 1, wx.EXPAND, 0)
        self.window_1_pane_2.SetSizer(sizer_2)
        self.window_1.SplitHorizontally(self.window_1_pane_1, self.window_1_pane_2, 500)
        sizer_1.Add(self.window_1, 1, wx.EXPAND, 0)
        self.SetSizer(sizer_1)
        self.Layout()
        self.Centre()
        # end wxGlade

        # Make it so that the log window doesn't change height when the window is resized
        # NOTE: May not work on older versions of wxWidgets
        self.window_1.SetSashGravity(1.0)

    def drawLocMap(self, event):
        """ Respond to a request to redraw the contents of our drawing panel.
        """

        # Nothing to draw if there are no regions loaded yet
        if self.parser is None or self.proj.regionMapping is None:
            return

        highlightList = self.parser.proj.regionMapping[self.list_box_locphrases.GetStringSelection()]

        mapRenderer.drawMap(self.panel_locmap, self.parser.proj, scaleToFit=True, drawLabels=self.checkbox_regionlabel.GetValue(), highlightList=highlightList)

    def onPropositionDblClick(self, event): # wxGlade: SpecEditorFrame.<event_handler>
        """
        Add the proposition name to the spec when you double click the name
        """

        caller = event.GetEventObject()
        if caller in [self.list_box_sensors, self.list_box_actions] \
           and not caller.IsChecked(caller.GetSelection()):
            # Only allow adding of enabled propositions
            return
        self.text_ctrl_spec.AppendText(caller.GetStringSelection())

        event.Skip()

    def onCustomNew(self, event): # wxGlade: SpecEditorFrame.<event_handler>
        """
        Display a dialog asking for a proposition name and then add it to the custom proposition list.
        """

        # Find any existing custom propositions of name customX
        nums = []
        p = re.compile(r"^custom(?P<num>\d+)$")
        for name in self.list_box_customs.GetItems():
            m = p.match(name)
            if not m: continue
            nums.append(int(m.group('num')))
        nums.sort()

        # Find smallest available number
        last = 0
        for num in nums:
            if num == last + 1:
                last = num
            elif num == last:
                #print "Warning: Multiple propositions with name 'r%d'." % num
                continue
            else:
                break

        default_name = "custom" + str(last + 1)

        # Ask the user for a proposition name, suggesting the next available one as default
        name = wx.GetTextFromUser("Name:", "New Custom Proposition", default_name)
        
        if name != "":
            # If it's valid, add it, select it and enable it
            self.list_box_customs.Insert(name, self.list_box_customs.GetCount())
            self.list_box_customs.Select(self.list_box_customs.GetCount()-1)
            self.button_custom_delete.Enable(True)

        event.Skip()

    def onCustomDelete(self, event): # wxGlade: SpecEditorFrame.<event_handler>
        """
        Remove the selected custom proposition.
        """

        selection = self.list_box_customs.GetSelection()
        self.list_box_customs.Delete(selection)
        
        # Select something reasonable now that the old item is gone
        if selection > 0:
            self.list_box_customs.Select(selection-1)
        else:
            if self.list_box_customs.GetCount() != 0:
                self.list_box_customs.Select(0)

        # Disable the Delete button if there's nothing to delete
        if self.list_box_customs.GetCount() == 0:
            self.button_custom_delete.Enable(False)

        event.Skip()

    def onMapSelect(self, event): # wxGlade: SpecEditorFrame.<event_handler>
        """
        Show the map with overlayed regions so that the user can select a region name visually.
        """

        if self.mapDialog is not None:
            self.mapDialog.Show()
        # TODO: Finish me

        event.Skip()

    def onImportRobot(self, event): # wxGlade: SpecEditorFrame.<event_handler>
        """
        Ask the user for a robot description file and then import it.
        """

        fileName = wx.FileSelector("Import Robot Description File", default_extension="robot",
                                  wildcard="Robot description files (*.robot)|*.robot",
                                  flags = wx.OPEN | wx.FILE_MUST_EXIST)
        if fileName == "": return

        self.readRobotFile(fileName)

    def readRobotFile(self, fileName):
        """
        Parse in a robot description file!
        """

        data = fileMethods.readFromFile(fileName)

        # Make sure the file is good:
        if data is None or 'Sensors' not in data or 'Actions' not in data:
            wx.MessageBox("Cannot open robot file %s" % (fileName), "Error",
                        style = wx.OK | wx.ICON_ERROR)
            return

        # Add the sensors and actions to the listboxes;
        # assume everything is enabled by default
        self.list_box_sensors.SetItems(data['Sensors'])
        for i in xrange(self.list_box_sensors.GetCount()):
            self.list_box_sensors.Check(i)

        self.list_box_actions.SetItems(data['Actions'])
        for i in xrange(self.list_box_actions.GetCount()):
            self.list_box_actions.Check(i)

        # Remember the robot description file name
        self.projectFiles['RobotFile'] = os.path.basename(fileName)

    def onImportRegion(self, event): # wxGlade: SpecEditorFrame.<event_handler>
        """
        Ask the user for a region file and then import it.
        """
        fileName = wx.FileSelector("Import Region File", default_extension="regions",
                                  wildcard="Region files (*.regions)|*.regions",
                                  flags = wx.OPEN | wx.FILE_MUST_EXIST)
        if fileName == "": return
        
        self.loadRegionFile(fileName)

    def loadRegionFile(self, fileName):
        """
        Parse in a region file!
        """

        # TODO: The Project module needs to be properly integrated here...

        # Create a RFI if necessary
        if self.rfi is None:
            self.rfi = RegionFileInterface()

        # Try loading the file
        if not self.rfi.readFile(fileName):
            wx.MessageBox("Cannot open region file %s" % (fileName), "Error",
                        style = wx.OK | wx.ICON_ERROR)
            self.rfi = None
            return

        # Update the path information
        # NOTE: At least for now, all project files must be in the same directory.
        self.projectFiles["RegionFile"] = os.path.basename(fileName)

        # Add the regions to the region listbox
        self.list_box_regions.Set([])
        for region in self.rfi.regions:
            if not (region.isObstacle or region.name == "boundary"):
                self.list_box_regions.Insert(region.name, 0)        
        
        # If we are working with an unsaved spec, assume everything is in the same dir
        # as the regions file
        if self.projectPath == "":
            self.projectPath = os.path.dirname(os.path.abspath(fileName))

        # Create the map selection dialog
        if self.mapDialog is not None:
            self.mapDialog.Destroy()
        self.mapDialog = MapDialog(frame_1, frame_1)
        frame_1.button_map.Enable(True)


    def onMenuNew(self, event): # wxGlade: SpecEditorFrame.<event_handler>
        """
        Create a new specification.
        """

        # TODO: Make new window here?
        pass

        event.Skip()

    def onMenuOpen(self, event): # wxGlade: SpecEditorFrame.<event_handler>
        """
        Ask the user for a specification file to open, and then open it.
        """

        fileName = wx.FileSelector("Open File", default_extension="spec",
                                  wildcard="Specification files (*.spec)|*.spec",
                                  flags = wx.OPEN | wx.FILE_MUST_EXIST)
        if fileName == "": return

        self.openFile(fileName)  # FIXME: This is really ugly
        #event.Skip()

    def onMenuSave(self, event=None): # wxGlade: SpecEditorFrame.<event_handler>
        """
        If the file has been saved already, save it quietly.
        Else, ask for a filename and then save it.
        """

        if self.fileName == None:
            self.onMenuSaveAs(event)
        else:
            self.saveFile(self.fileName)

    def onMenuSaveAs(self, event): # wxGlade: SpecEditorFrame.<event_handler>
        """
        Ask the user for a filename to save the specification as, and then save it.
        """

        # If this isn't the first save, set the current filename as default
        if self.fileName == None:
            default = ""
        else:
            default = self.fileName

        # Get a filename
        fileName = wx.FileSelector("Save File As", "examples",
                                  default_filename=default,
                                  default_extension="spec",
                                  wildcard="Specification files (*.spec)|*.spec",
                                  flags = wx.SAVE | wx.OVERWRITE_PROMPT)
        if fileName == "": return # User cancelled.

        # Force a .spec extension.  How mean!!!
        if os.path.splitext(fileName)[1] != ".spec":
            fileName = fileName + ".spec"
        
        # Update the window title
        title = os.path.basename(fileName)
        self.SetTitle("Specification Editor - " + title)

        # Update paths
        self.fileName = fileName
        self.projectName = os.path.splitext(title)[0]
        self.projectPath = os.path.dirname(os.path.abspath(fileName))

        # Save data to the file
        self.saveFile(fileName)

    def saveFile(self, fileName):
        """
        Write all data out to a file.
        """

        if fileName is None:
            return
        
        # Only store enabled sensors
        sensorList = []
        for i, sensor in enumerate(self.list_box_sensors.GetItems()):
            if self.list_box_sensors.IsChecked(i):
                sensorList.append(sensor)
                
        data = {'SPECIFICATION':{}, 'SETTINGS':{}}
        
        regionMappingData = ''
        if len(self.proj.regionMapping)>0:
            mappingData = ''
            for nameOfRegion,regionList in self.proj.regionMapping.iteritems():
                mappingData = '='.join([nameOfRegion,','.join(regionList)])
                regionMappingData = '\n'.join([regionMappingData,mappingData])
        else:
            regionMappingData='Null=Null'
        
        view = self.text_ctrl_spec.GetText()
        specOnly = ""
        for line in view:
            if (line == "RESULT") : break
            else : specOnly += line
            
            
        data['SPECIFICATION'] = {'Spec': str(specOnly),'RegionMapping': regionMappingData}
        data['SETTINGS'] = {"RegionFile": self.projectFiles["RegionFile"],
                            "Sensors": self.dumpListBox(self.list_box_sensors),
                            "Actions": self.dumpListBox(self.list_box_actions),
                            "Customs": self.dumpListBox(self.list_box_customs),
                            "currentExperimentName": self.currentExperimentName,
                            }
        if len(self.simSetup)>0:
            for id, config in enumerate(self.simSetup):
                #if config['Name'] != 'Default': # TODO: Ask Jim why he put this here
                expConfig = {   "Name": config['Name'],
                                "RobotFile": config['RobotFile'],
                                "Lab": config['LabFile'],
                                "Calibration": ",".join(map(str,[config["XScale"], config["XOffset"],
                                                    config["YScale"], config["YOffset"]])),
                                "InitialTruths": config['InitialTruths'],
                                "InitialRegion": config['InitialRegion']
                            }
                data['EXPERIMENT CONFIG '+str(id)] = expConfig


        comments = {"FILE_HEADER": "This is a specification definition file for the LTLMoP toolkit.\n" +
                                   "Format details are described at the beginning of each section below.\n" +
                                   "Note that all values are separated by *tabs*.",
                    "RegionFile": "Relative path of region description file",
                    "RobotFile": "Relative path of robot description file",
                    "Sensors": "List of sensors and their state (enabled = 1, disabled = 0)",
                    "Actions": "List of actions and their state (enabled = 1, disabled = 0)",
                    "Customs": "List of custom propositions",
                    "InitialTruths": "List of initially true propositions",
                    "InitialRegion": "Initial region number",
                    "Calibration": "Coordinate transformation between map and experiment: XScale, XOffset, YScale, YOffset",
                    "Lab": 'Lab configuration file',
                    "Spec": "Specification in simple English",
                    "Name": 'Name of the experiment'}

        fileMethods.writeToFile(fileName, data, comments)

        # If this is the first time saving, reload the Project object
        if self.proj.project_basename is None:
            self.proj.loadProject(fileName)
            
    def dumpListBox(self, list):
        data = []
        for i, item in enumerate(list.GetItems()):
            if hasattr(list, "IsChecked"):
                if list.IsChecked(i):
                    check = "1"
                else:
                    check = "0"
                data.append(item+","+check)
            else:
                data.append(item)

        return data

    def loadList(self, data, list):
        if len(data) == 0:
            return

        list.SetItems([])
        for i, item in enumerate(data):
            if ',' in item:
                [name, check] = item.split(',')
                list.Insert(name, i)
                if check == "1":
                    list.Check(i)
            else:
                list.Insert(item, i)

    def setDefaults(self):
        """
        Set some pretty reasonable default values.
        """
        self.projectFiles["RegionFile"] = ""
        self.projectFiles["RobotFile"] = ""
        self.currentExperimentName = 'Default'
        self.simSetup = [{  "Name": "Default",
                            "RobotFile": "",
                            "LabFile": "",
                            "XScale": 1.0,
                            "XOffset": 0.0,
                            "YScale": 1.0,
                            "YOffset": 0.0,
                            "InitialTruths": [],
                            "InitialRegion": 0 }]
        self.text_ctrl_spec.SetText("")

        # Null the subprocess values
        self.subprocess[PROCESS_REGED] = None
        self.subprocess[PROCESS_DOTTY] = None

    def openFile(self, fileName):#, recolor, sysColor, envColor):          

        if fileName is None:
            return

        self.proj.loadProject(fileName)
 
        data = self.proj.spec_data

        self.setDefaults()

        filePath = os.path.dirname(os.path.abspath(fileName))

        for name, content in data.iteritems():
            if name == 'SPECIFICATION' and 'Spec' in content and len(content['Spec']) > 0:
                for i, line in enumerate(content['Spec']): 
                            line = line + "\n"
                            self.text_ctrl_spec.AppendText(line)

            elif name =='SETTINGS':
                if 'RegionFile' in content and len(content['RegionFile']) > 0:
                    self.loadRegionFile(os.path.join(filePath, content['RegionFile'][0]))
                if 'Actions' in content:
                    self.loadList(content['Actions'], self.list_box_actions)
                if 'Customs' in content:
                    self.loadList(content['Customs'], self.list_box_customs)
                    if len(content['Customs']) > 0:
                        self.button_custom_delete.Enable(True)
                        self.list_box_customs.Select(0)
                if 'Sensors' in content:
                    self.loadList(content['Sensors'], self.list_box_sensors)
                if 'currentExperimentName' in content and len(content['currentExperimentName']) > 0:
                    self.currentExperimentName = content['currentExperimentName'][0]
                    

            elif 'EXPERIMENT CONFIG' in name:
                self.simSetup.append({})
                if 'Name' in content and len(content['Name']) > 0:
                    self.simSetup[-1]["Name"] = content['Name'][0]
                else:
                    self.simSetup[-1]["Name"]=""
                if 'RobotFile' in content and len(content['RobotFile']) > 0:
                    self.simSetup[-1]["RobotFile"] = content['RobotFile'][0]
                else:
                    self.simSetup[-1]["RobotFile"]=""
                if 'InitialTruths' in content:
                    self.simSetup[-1]['InitialTruths'] = content['InitialTruths']
                if 'InitialRegion' in content and len(content['InitialRegion']) > 0:
                    self.simSetup[-1]['InitialRegion'] = int(content['InitialRegion'][0])
                if 'Calibration' in content and len(content['Calibration'][0].split(","))==4:
                    [xScale, xOffset, yScale, yOffset] = content['Calibration'][0].split(",")
                    self.simSetup[-1]['XScale'] = float(xScale)
                    self.simSetup[-1]['XOffset'] = float(xOffset)
                    self.simSetup[-1]['YScale'] = float(yScale)
                    self.simSetup[-1]['YOffset'] = float(yOffset)
                if 'Lab' in content and len(content['Lab']) > 0:
                    self.simSetup[-1]['LabFile'] = content['Lab'][0]
                else:
                    self.simSetup[-1]["LabFile"]=""

        # Remove default if we have other configs
        if len(self.simSetup) > 1:
            del self.simSetup[0]

        # Update the window title
        title = os.path.basename(fileName)
        self.SetTitle("Specification Editor - " + title)

        # Update paths
        self.fileName = fileName
        self.projectName = os.path.splitext(title)[0]
        self.projectPath = filePath

        self.text_ctrl_spec.EmptyUndoBuffer()
    
    def doClose(self, event): # wxGlade: SpecEditorFrame.<event_handler>
        """
        Respond to the "Close" menu command.
        """

        # TODO: if self.dirty:
        if not self.askIfUserWantsToSave("closing"): return
        
        # Detach from any running subprocesses
        for process in self.subprocess: 
            if process is not None:
                process.Detach()

        self.Destroy()

    def askIfUserWantsToSave(self, action):
        """ Give the user the opportunity to save the current document.

            'action' is a string describing the action about to be taken.  If
            the user wants to save the document, it is saved immediately.  If
            the user cancels, we return False.
            
            From pySketch example
        """

        response = wx.MessageBox("Save changes before " + action + "?",
                                "Confirm", wx.YES_NO | wx.CANCEL, self)

        if response == wx.YES:
            self.onMenuSave()
            return True
        elif response == wx.NO:
            return True # User doesn't want changes saved.
        elif response == wx.CANCEL:
            return False # User cancelled.

    def onMenuUndo(self, event): # wxGlade: SpecEditorFrame.<event_handler>
        if self.text_ctrl_spec.CanUndo():
            self.text_ctrl_spec.Undo()
        event.Skip()

    def onMenuRedo(self, event): # wxGlade: SpecEditorFrame.<event_handler>
        if self.text_ctrl_spec.CanRedo():
            self.text_ctrl_spec.Redo()
        event.Skip()

    def onMenuCut(self, event): # wxGlade: SpecEditorFrame.<event_handler>
        self.text_ctrl_spec.Cut()
        event.Skip()

    def onMenuCopy(self, event): # wxGlade: SpecEditorFrame.<event_handler>
        self.text_ctrl_spec.Copy()
        event.Skip()

    def onMenuPaste(self, event): # wxGlade: SpecEditorFrame.<event_handler>
        if self.text_ctrl_spec.CanPaste():
            self.text_ctrl_spec.Paste()
        #event.Skip()

    def onMenuCompile(self, event): # wxGlade: SpecEditorFrame.<event_handler>
        # Let's make sure we have everything!
        self.text_ctrl_spec.MarkerDeleteAll(MARKER_INIT)
        self.text_ctrl_spec.MarkerDeleteAll(MARKER_SAFE)
        self.text_ctrl_spec.MarkerDeleteAll(MARKER_LIVE)
        self.text_ctrl_spec.MarkerDeleteAll(MARKER_PARSEERROR)

        if self.rfi is None:
            wx.MessageBox("Please define regions before compiling.", "Error",
                        style = wx.OK | wx.ICON_ERROR)
            return
    
        if self.text_ctrl_spec.GetText() == "":
            wx.MessageBox("Please write a specification before compiling.", "Error",
                        style = wx.OK | wx.ICON_ERROR)
            return

        if self.proj.project_basename is None:
            wx.MessageBox("Please save your project before compiling.", "Error",
                        style = wx.OK | wx.ICON_ERROR)
            return

        # Clear the log so we can start fresh grocer
        self.text_ctrl_log.Clear()

        # Redirect all output to the log
        redir = RedirectText(self,self.text_ctrl_log)

        sys.stdout = redir
        sys.stderr = redir
        
        ##########################
        # Create new region File #
        ##########################
        
        self.appendLog("Decomposing map into convex regions...\n", "BLUE")
        wx.Yield()

        self.saveFile(self.fileName)
        self.parser = parseLP.parseLP()
        self.parser.main(self.fileName)

        # Remove all references to any obstacle regions at this point
        for r in self.proj.rfi.regions:
            if r.isObstacle:
                # Delete corresponding decomposed regions
                for sub_r in self.parser.proj.regionMapping[r.name]:
                    del self.parser.proj.rfi.regions[self.parser.proj.rfi.indexOfRegionWithName(sub_r)]
                # Remove from mapping
                del self.parser.proj.regionMapping[r.name]

        self.proj.rfi.regions = filter(lambda r: not (r.isObstacle or r.name == "boundary"), self.proj.rfi.regions)
                    
        # save the regions into new region file
        fileName = self.proj.getFilenamePrefix()+'_decomposed.regions'
        self.parser.proj.rfi.recalcAdjacency()
        self.parser.proj.rfi.writeFile(fileName)

        self.proj.regionMapping = self.parser.proj.regionMapping
        self.saveFile(self.fileName)
        
        # Update workspace decomposition listbox
        self.list_box_locphrases.Set(self.proj.regionMapping.keys())
        self.list_box_locphrases.Select(0)
        
        text = self.text_ctrl_spec.GetText()
        text = text.replace('\r','')

        sensorList = []
        for i, sensor in enumerate(self.list_box_sensors.GetItems()):
            if self.list_box_sensors.IsChecked(i):
                sensorList.append(sensor)

        robotPropList = []
        for i, action in enumerate(self.list_box_actions.GetItems()):
            if self.list_box_actions.IsChecked(i):
                robotPropList.append(action)
        robotPropList.extend(self.list_box_customs.GetItems())

        fileNamePrefix = os.path.join(self.projectPath, self.projectName)

        ###################
        # Create LTL File #
        ###################

        self.appendLog("Parsing NL to LTL...\n", "BLUE")
        wx.Yield()
        regionList = [x.name for x in self.proj.rfi.regions]

        # Make a new specgenerator and have it process the text
        specGen = SpecGenerator()
        LTLspec_env, LTLspec_sys, internalProps, responses, self.tracebackTree = \
            specGen.generate(text, sensorList, regionList, robotPropList)

        for ln, response in enumerate(responses):
            if not response:
                self.text_ctrl_spec.MarkerAdd(ln,MARKER_PARSEERROR)

        if not all(responses):
            return
    
        # Add in the internal memory propositions, so they go into the SMV and spec files

        for p in internalProps:
            if p not in self.list_box_customs.GetItems():
                self.list_box_customs.AppendAndEnsureVisible(p)
            if p not in robotPropList:
                robotPropList.append(p)

        # Enable the delete button on the custom prop list if appropriate
        if len(self.list_box_customs.GetItems()) > 0:    
            self.button_custom_delete.Enable(True)

        self.saveFile(self.fileName)

        ###################
        # Create SMV File #
        ###################

        self.appendLog("Creating SMV file...\n", "BLUE")
        wx.Yield()

        numRegions = len(self.parser.proj.rfi.regions)
        createSMVfile(fileNamePrefix, numRegions, sensorList, robotPropList)

        LTLspec_env = '\t\t' + ' & \n\t\t'.join(LTLspec_env)
        LTLspec_sys = '\t\t' + ' & \n\t\t'.join(LTLspec_sys)

        # substitute decomposed region names
        for r in self.proj.rfi.regions:
            if not (r.isObstacle or r.name.lower() == "boundary"):
                LTLspec_env = re.sub('\\bs\.' + r.name + '\\b', "("+' | '.join(["s."+x for x in self.parser.proj.regionMapping[r.name]])+")", LTLspec_env)
                LTLspec_sys = re.sub('\\bs\.' + r.name + '\\b', "("+' | '.join(["s."+x for x in self.parser.proj.regionMapping[r.name]])+")", LTLspec_sys)

        # Prepend "e." or "s." to propositions for JTLV
        for i, sensor in enumerate(sensorList):
            text = re.sub("\\b"+sensor+"\\b", "e." + sensor, text)
            sensorList[i] = "e." + sensorList[i]

        for i, prop in enumerate(robotPropList):
            text = re.sub("\\b"+prop+"\\b", "s." + prop, text)
            robotPropList[i] = "s." + robotPropList[i]

        regionList = [x.name for x in self.parser.proj.rfi.regions]

        # Define the number of bits needed to encode the regions
        numBits = int(math.ceil(math.log(len(regionList),2)))

        # creating the region bit encoding
        bitEncode = bitEncoding(len(regionList),numBits)
        currBitEnc = bitEncode['current']
        nextBitEnc = bitEncode['next']

        # switch to bit encodings for regions
        LTLspec_env = replaceRegionName(LTLspec_env, bitEncode, regionList)
        LTLspec_sys = replaceRegionName(LTLspec_sys, bitEncode, regionList)

        # TODO: Catch errors here
        adjData = self.parser.proj.rfi.transitions

        createLTLfile(fileNamePrefix, sensorList, robotPropList, adjData, LTLspec_env, LTLspec_sys)
        
<<<<<<< HEAD
        
=======
>>>>>>> 0ef8123e
        #Invokes module for creating a file for use with Anzu,
        #and converts it into a Marduk file for RATSY
        #createAnzuFile(fileNamePrefix, sensorList, robotPropList, adjData, spec)
        #classpath = "\"" + os.path.join(self.proj.ltlmop_root, "lib", "convert_anzu_input_to_marduk.py\"")
        #fNP = "\""+ fileNamePrefix + "\""
        #arg="python "+classpath+" -r -i " + fNP+ ".anzu "+ "-o " +  fNP + ".rat"
        #os.system(arg)
        
        #wx.Execute(arg, wx.EXEC_ASYNC, self.subprocess[PROCESS_REGED])
        

        if os.path.exists(fileNamePrefix+".ltl"):
            f = open(fileNamePrefix+".ltl","r")
            ltl = "".join(f.readlines())
            f.close()
            self.text_ctrl_LTL.SetValue(ltl)

            
        ################################################
        # Add a check for Empty Gaits - added by Sarah #
        ################################################
<<<<<<< HEAD
#        self.appendLog("\nChecking for empty gaits...\n")
#        #print robotPropList
#        err = 0
#        libs = self.library
#        libs.readLibe()
#        # Check that each individual trait has a corresponding config-gait pair
#        for act in robotPropList:
#            act = act.strip("u's.")
#            if act[0] == "T":
#                act = act.strip("T_")
#                #print act
#                words = act.split("_and_")
#                #print words
#                config = libs.findGait(words)
#                #print config
#                if type(config) == type(None):
#                    err_message = "WARNING: No config-gait pair for actuator T_" + act + "\n"
#                    self.appendLog(err_message)
#                    err = 1
=======
        self.appendLog("\nChecking for empty gaits...\n")
        #print robotPropList
        err = 0
        libs = self.library
        libs.readLibe()
        # Check that each individual trait has a corresponding config-gait pair
        for act in robotPropList:
            act = act.strip("u's.")
            if act[0] == "T":
                act = act.strip("T_")
                #print act
                words = act.split("_and_")
                #print words
                config = libs.findGait(words)
                #print config
                if type(config) == type(None):
                    err_message = "WARNING: No config-gait pair for actuator T_" + act + "\n"
                    self.appendLog(err_message)
                    err = 1
>>>>>>> 0ef8123e
            
        ####################
        # Create automaton #
        ####################

        self.appendLog("Creating automaton...\n", "BLUE")
        wx.Yield()

        # Windows uses a different delimiter for the java classpath
        if os.name == "nt":
            classpath = os.path.join(self.proj.ltlmop_root, "etc\jtlv", "jtlv-prompt1.4.0.jar") + ";" + os.path.join(self.proj.ltlmop_root, "etc\jtlv", "GROne")
        else:
            classpath = os.path.join(self.proj.ltlmop_root, "etc/jtlv", "jtlv-prompt1.4.0.jar") + ":" + os.path.join(self.proj.ltlmop_root, "etc/jtlv", "GROne")

        cmd = subprocess.Popen(["java", "-ea", "-Xmx512m", "-cp", classpath, "GROneMain", fileNamePrefix + ".smv", fileNamePrefix + ".ltl"], stdout=subprocess.PIPE, stderr=subprocess.STDOUT, close_fds=False)
        
        # TODO: Make this output live
        while cmd.poll():
            wx.Yield()

        realizable = False

        for line in cmd.stdout:
            self.appendLog("\t"+line)
            if "Specification is realizable" in line:
               realizable = True
               
        cmd.stdout.close()
        print "\n"

        if realizable:
            self.appendLog("Automaton successfully synthesized.\n", "GREEN")
        else:
            self.appendLog("ERROR: Specification was unsynthesizable (unrealizable/unsatisfiable).\n", "RED")

        sys.stdout = sys.__stdout__
        sys.stderr = sys.__stderr__


    def appendLog(self, text, color="BLACK"):
        self.text_ctrl_log.BeginTextColour(color)
        #self.text_ctrl_log.BeginBold()
        self.text_ctrl_log.WriteText(text)
        #self.text_ctrl_log.EndBold()
        self.text_ctrl_log.EndTextColour()
        self.text_ctrl_log.ShowPosition(self.text_ctrl_log.GetLastPosition())



    def onMenuSimulate(self, event): # wxGlade: SpecEditorFrame.<event_handler>
        """ Run the simulation with current experiment configration. """

        # TODO: Maybe we shouldn't be recalculating fileNamePrefix so much...
        fileNamePrefix = os.path.join(self.projectPath, self.projectName)

        if self.projectName is None or not os.path.isfile(fileNamePrefix+".aut"):
            # TODO: Deal with case where aut file exists but is lame
            wx.MessageBox("Cannot find automaton for simulation.  Please make sure compilation completed successfully.", "Error",
                        style = wx.OK | wx.ICON_ERROR)
            return

        redir = RedirectText(self,self.text_ctrl_log)

        sys.stdout = redir
        sys.stderr = redir

        subprocess.Popen(["python", os.path.join("lib","execute.py"), "-a", fileNamePrefix + ".aut", "-s", fileNamePrefix + ".spec"])

        sys.stdout = sys.__stdout__
        sys.stderr = sys.__stderr__


    def onClickEditRegions(self, event): # wxGlade: SpecEditorFrame.<event_handler>
        # Provide visual feedback and ake sure multiple copies of the Region Editor
        # can't be open at the same time
        self.button_edit_regions.Enable(False)
        self.button_edit_regions.SetLabel("Starting Region Editor...")

        # Force window update to fit new text length in button
        # FIXME: Doesn't change size on Windows??
        self.Layout()

        # Spawn asynchronous subprocess
        self.subprocess[PROCESS_REGED] = wx.Process(self, PROCESS_REGED)
        if self.projectFiles['RegionFile'] != "":
            # If we already have a region file defined, open it up for editing
            fileName = os.path.join(self.projectPath, self.projectFiles['RegionFile'])
            self.lastRegionModTime = os.path.getmtime(fileName)
            wx.Execute("python regionEditor.py %s" % fileName, wx.EXEC_ASYNC, self.subprocess[PROCESS_REGED])
        else:
            # Otherwise let's create a new region file
            if self.projectName is None:
                # First we need a project name, though
                wx.MessageBox("Please save first to give the project a name.", "Error",
                            style = wx.OK | wx.ICON_ERROR)
                self.onMenuSave()
                if self.projectName is None:
                    # If the save was cancelled, forget it
                    self.button_edit_regions.SetLabel("Edit Regions...")
                    self.Layout()
                    self.button_edit_regions.Enable(True)
                    return
            # We'll name the region file with the same name as our project
            fileName = os.path.join(self.projectPath, self.projectName+".regions")
            wx.Execute("python regionEditor.py %s" % fileName, wx.EXEC_ASYNC, self.subprocess[PROCESS_REGED])

    
    def onProcessTerminate(self, event):
        id = event.GetId()
        if id == PROCESS_REGED:
            ###############################
            # After Region Editor returns #
            ###############################

            # Re-enable the Edit Regions button
            self.button_edit_regions.SetLabel("Edit Regions...")
            self.Layout()
            self.button_edit_regions.Enable(True)

            # If we were editing a new region file
            if self.projectFiles['RegionFile'] == "":
                fileName = os.path.join(self.projectPath, self.projectName+".regions")
                # Check whether the user actually saved or not
                if os.path.isfile(fileName):
                    self.loadRegionFile(fileName)
                    self.projectFiles['RegionFile']=os.path.basename(fileName)
            # Or if it was a pre-existing region file
            else:
                fileName = os.path.join(self.projectPath, self.projectFiles['RegionFile'])
                # Check to see if its modification time has changed; no point in reloading otherwise
                if os.path.getmtime(fileName) != self.lastRegionModTime:
                    self.loadRegionFile(fileName)
        elif id == PROCESS_DOTTY:
            ########################
            # After Dotty returns #
            ########################

            # TODO: Check exists & mtime to make sure it didn't die
            self.appendLog("Export complete!\n", "GREEN")
        else:
            print "Unknown PID"
            return

        if self.subprocess[id] != None:
            self.subprocess[id].Destroy()
            self.subprocess[id] = None

    def onMenuConfigSim(self, event): # wxGlade: SpecEditorFrame.<event_handler>
        setupDialog = simSetupDialog(self, self)
        setupDialog.ShowModal()

    def onMenuViewAut(self, event): # wxGlade: SpecEditorFrame.<event_handler>
        fileNamePrefix = os.path.join(self.projectPath, self.projectName)

        if self.projectName is None or self.rfi is None or not os.path.isfile(fileNamePrefix+".aut"):
            wx.MessageBox("Cannot find automaton for viewing.  Please make sure compilation completed successfully.", "Error",
                        style = wx.OK | wx.ICON_ERROR)
            return
        
        if self.subprocess[PROCESS_DOTTY] is not None: 
            wx.MessageBox("Dotty is already running.", "Error",
                        style = wx.OK | wx.ICON_ERROR)
            return

        self.appendLog("Generating PDF file from automaton...\n", "BLUE")

        aut = fsa.Automaton(self.parser.proj.rfi.regions, self.parser.proj.regionMapping, None, None, None) 

        aut.loadFile(fileNamePrefix+".aut", self.list_box_sensors.GetItems(), self.list_box_actions.GetItems(), self.list_box_customs.GetItems())
        aut.writeDot(fileNamePrefix+".dot")
        self.subprocess[PROCESS_DOTTY] = wx.Process(self, PROCESS_DOTTY)
        #wx.Execute("dot -Tps2 -o%s.ps2 %s.dot" % ("\""+fileNamePrefix+"\"", "\""+fileNamePrefix+"\""),
                    #wx.EXEC_ASYNC, self.subprocess[PROCESS_DOTTY])
        wx.Execute("dot -Tpdf -o%s.pdf\" %s.dot\"" % ("\""+fileNamePrefix, "\""+fileNamePrefix),
                    wx.EXEC_ASYNC, self.subprocess[PROCESS_DOTTY])
        #self.subprocess[PROCESS_DOTTY].Destroy()
        self.subprocess[PROCESS_DOTTY] = None

    def onMenuQuit(self, event): # wxGlade: SpecEditorFrame.<event_handler>
        self.doClose(event)
        #event.Skip()

    def onMenuAbout(self, event): # wxGlade: SpecEditorFrame.<event_handler>
        print "Event handler `onMenuAbout' not implemented"
        event.Skip()

    def onRegionLabelToggle(self, event): # wxGlade: SpecEditorFrame.<event_handler>
        self.panel_locmap.Refresh()
        event.Skip()

    def onLocPhraseSelect(self, event): # wxGlade: SpecEditorFrame.<event_handler>
        self.panel_locmap.Refresh()
        event.Skip()

    def onMenuAnalyze(self, event): # wxGlade: SpecEditorFrame.<event_handler>
<<<<<<< HEAD
        self.onMenuCompile(event)        

        # instantiate if necessary
        if self.analysisDialog is None:
            self.analysisDialog = AnalysisResultsDialog(self, self)

        # Clear dialog to make way for new info
        self.analysisDialog.text_ctrl_summary.Clear()

        # Populate tree based on traceback data

        if self.tracebackTree is not None:
            self.analysisDialog.populateTree(self.tracebackTree) 

        self.analysisDialog.tree_ctrl_traceback.ExpandAll()

        # Redirect all output to the log
        redir = RedirectText(self,self.text_ctrl_log)

=======
        # auto-compile the specification before analysis 
        self.onMenuCompile(event)        
        # Redirect all output to the log
        redir = RedirectText(self,self.text_ctrl_log)

>>>>>>> 0ef8123e
        sys.stdout = redir
        sys.stderr = redir
        
        fileNamePrefix = os.path.join(self.projectPath, self.projectName)
        wx.Yield()

        # Windows uses a different delimiter for the java classpath
        if os.name == "nt":
            classpath = os.path.join(self.proj.ltlmop_root, "etc\jtlv", "jtlv-prompt1.4.0.jar") + ";" + os.path.join(self.proj.ltlmop_root, "etc\jtlv", "GROne")
        else:
            classpath = os.path.join(self.proj.ltlmop_root, "etc/jtlv", "jtlv-prompt1.4.0.jar") + ":" + os.path.join(self.proj.ltlmop_root, "etc/jtlv", "GROne")

<<<<<<< HEAD
        cmd = subprocess.Popen(["java", "-ea", "-Xmx512m", "-cp", classpath, "GROneDebug", fileNamePrefix + ".smv", fileNamePrefix + ".ltl"], stdout=subprocess.PIPE, stderr=subprocess.STDOUT, close_fds=False)
        
        # TODO: Make this output live
        while cmd.poll():
            wx.Yield()
            
=======
        cmd = subprocess.Popen(["java", "-ea", "-Xmx512m", "-cp", classpath, "GROneDebug", fileNamePrefix + ".smv", fileNamePrefix + ".ltl", "--safety"], stdout=subprocess.PIPE, stderr=subprocess.STDOUT, close_fds=False)
        
        # TODO: Make this output live
        while cmd.poll():
            wx.Yield()
            
        
>>>>>>> 0ef8123e
        fileNamePrefix = os.path.join(self.projectPath, self.projectName)

        realizable = False    
        for dline in cmd.stdout:
<<<<<<< HEAD
            self.analysisDialog.text_ctrl_summary.AppendText(dline)

            if "Specification is realizable." in dline:   
                realizable = True            
=======
            self.appendLog(dline)
            if "Specification is realizable." in dline:   
                realizable = True            
                
                # check for trivial initial-state automaton with no transitions
>>>>>>> 0ef8123e
                aut = fsa.Automaton(self.parser.proj.rfi.regions, self.parser.proj.regionMapping, None, None, None) 
                aut.loadFile(fileNamePrefix+".aut", self.list_box_sensors.GetItems(), self.list_box_actions.GetItems(), self.list_box_customs.GetItems())
                aut.writeDot(fileNamePrefix+".dot")
                f = open(fileNamePrefix+".dot","r")
                nonTrivial = False
                for autline in f.readlines():
                    if "->" in autline:
                        nonTrivial = True 
                if nonTrivial:
<<<<<<< HEAD
                    self.analysisDialog.text_ctrl_summary.AppendText("Synthesized automaton is non-trivial.\n")
                else:
                    self.analysisDialog.text_ctrl_summary.AppendText("Synthesized automaton is trivial.\n")
            elif "System initial condition is unsatisfiable." in dline:
                self.analysisDialog.markFragments("sys", "init")
            elif "System transition relation is unsatisfiable." in dline:
                self.analysisDialog.markFragments("sys", "trans")
            elif "System highlighted goal(s) unsatisfiable" in dline:
                self.analysisDialog.markFragments("sys", "goal", [int(l) for l in (dline.strip()).split('.')[1].split()])
            elif "System highlighted goal(s) inconsistent with transition relation." in dline:
                self.analysisDialog.markFragments("sys", "goal", [int(l) for l in (dline.strip()).split('.')[1].split()])
                self.analysisDialog.markFragments("sys", "trans")
            elif "System initial condition inconsistent with transition relation." in dline:
                self.analysisDialog.markFragments("sys", "init")
                self.analysisDialog.markFragments("sys", "trans")
            elif "Environment initial condition is unsatisfiable." in dline:
                self.analysisDialog.markFragments("env", "init")
            elif "Environment transition relation is unsatisfiable." in dline:
                self.analysisDialog.markFragments("env", "trans")
            elif "Environment highlighted goal(s) unsatisfiable." in dline:
                self.analysisDialog.markFragments("env", "goal", [int(l) for l in (dline.strip()).split('.')[1].split()])
            elif "Environment highlighted goal(s) inconsistent with transition relation." in dline:
                self.analysisDialog.markFragments("env", "goal", [int(l) for l in (dline.strip()).split('.')[1].split()])
                self.analysisDialog.markFragments("env", "trans")
            elif "Environment initial condition inconsistent with transition relation." in dline:
                self.analysisDialog.markFragments("env", "init")
                self.analysisDialog.markFragments("env", "trans")
            elif "System is unrealizable because the environment can force a safety violation." in dline:
                self.analysisDialog.markFragments("sys", "trans")
            elif "System highlighted goal(s) unrealizable." in dline:
                self.analysisDialog.markFragments("sys", "goal", [int(l) for l in (dline.strip()).split('.')[1].split()])
                self.analysisDialog.markFragments("sys", "trans")
            elif "Environment is unrealizable because the environment can force a safety violation." in dline:
                self.analysisDialog.markFragments("env", "trans")
            elif "Environment highlighted goal(s) unrealizable." in dline:
                self.analysisDialog.markFragments("env", "goal", [int(l) for l in (dline.strip()).split('.')[1].split()])
                self.analysisDialog.markFragments("env", "trans")
            
        cmd.stdout.close()
        sys.stdout = sys.__stdout__
        sys.stderr = sys.__stderr__

        self.analysisDialog.Show()
=======
                    self.appendLog("Synthesized automaton is non-trivial.\n", "GREEN")                    
                else:
                    self.appendLog("Synthesized automaton is trivial.\n", "GREEN")
            
            # highlight sentences corresponding to identified errors
            
            # System unsatisfiability
            if "System initial condition is unsatisfiable." in dline:
                for l in self.map['SysInit']: self.text_ctrl_spec.MarkerAdd(l-1,MARKER_INIT)
            if "System transition relation is unsatisfiable." in dline:
                for l in self.map['SysTrans']: self.text_ctrl_spec.MarkerAdd(l-1, MARKER_SAFE)
            if "System highlighted goal(s) unsatisfiable" in dline:
                for l in (dline.strip()).split()[-1:]:
                    self.text_ctrl_spec.MarkerAdd(self.map['SysGoals'][int(l)]-1,MARKER_LIVE)           
            if "System highlighted goal(s) inconsistent with transition relation" in dline:
                for l in (dline.strip()).split()[-1:]:
                    self.text_ctrl_spec.MarkerAdd(self.map['SysGoals'][int(l)]-1,MARKER_LIVE)           
                for l in self.map['SysTrans']: self.text_ctrl_spec.MarkerAdd(l,MARKER_SAFE)
            if "System initial condition inconsistent with transition relation" in dline:
                for l in self.map['SysInit']: self.text_ctrl_spec.MarkerAdd(l-1,MARKER_INIT)
                for l in self.map['SysTrans']: self.text_ctrl_spec.MarkerAdd(l-1,MARKER_SAFE)
           
            # Environment unsatisfiability
            if "Environment initial condition is unsatisfiable." in dline:
                for l in self.map['EnvInit']: self.text_ctrl_spec.MarkerAdd(l-1,MARKER_INIT)
            if "Environment transition relation is unsatisfiable." in dline:
                for l in self.map['EnvTrans']: self.text_ctrl_spec.MarkerAdd(l-1,MARKER_SAFE)
            if "Environment highlighted goal(s) unsatisfiable" in dline:
                for l in (dline.strip()).split()[-1:]:
                    self.text_ctrl_spec.MarkerAdd(self.map['EnvGoals'][int(l)]-1,MARKER_LIVE)
            if "Environment highlighted goal(s) inconsistent with transition relation" in dline:
                for l in (dline.strip()).split()[-1:]:
                    self.text_ctrl_spec.MarkerAdd(self.map['EnvGoals'][int(l)]-1,MARKER_LIVE)           
                for l in self.map['EnvTrans']: self.text_ctrl_spec.MarkerAdd(l-1,MARKER_SAFE)
            if "Environment initial condition inconsistent with transition relation" in dline:
                for l in self.map['EnvInit']: self.text_ctrl_spec.MarkerAdd(l-1,MARKER_INIT)
                for l in self.map['EnvTrans']: self.text_ctrl_spec.MarkerAdd(l-1,MARKER_SAFE)
           
        
            # System unrealizability
            if "System is unrealizable because the environment can force a safety violation" in dline:
                for l in self.map['SysTrans']: self.text_ctrl_spec.MarkerAdd(l-1, MARKER_SAFE)
            if "System highlighted goal(s) unrealizable" in dline:
                for l in (dline.strip()).split()[-1:]:
                    self.text_ctrl_spec.MarkerAdd(self.map['SysGoals'][int(l)]-1,MARKER_LIVE)           
                for l in self.map['SysTrans']: self.text_ctrl_spec.MarkerAdd(l-1, MARKER_SAFE)
            
            # Environment unrealizability
            if "Environment is unrealizable because the system can force a safety violation" in dline:
                for l in self.map['EnvTrans']: self.text_ctrl_spec.MarkerAdd(l-1, MARKER_SAFE)
            if "Environment highlighted goal(s) unrealizable" in dline:
                for l in (dline.strip()).split()[-1:]:
                    self.text_ctrl_spec.MarkerAdd(self.map['EnvGoals'][int(l)]-1,MARKER_LIVE)           
                for l in self.map['EnvTrans']: self.text_ctrl_spec.MarkerAdd(l-1, MARKER_SAFE)#self.text_ctrl_spec.MarkerSetBackground(l,"RED")
            
          
        cmd.stdout.close()
        sys.stdout = sys.__stdout__
        sys.stderr = sys.__stderr__
>>>>>>> 0ef8123e

    def onMenuMopsy(self, event): # wxGlade: SpecEditorFrame.<event_handler>
        # Opens the counterstrategy visualization interfacs ("Mopsy")
       
        # TODO: check for failed compilation before allowing this
        subprocess.Popen(["python", os.path.join(self.proj.ltlmop_root,"etc","utils","mopsy.py"), self.fileName])

# end of class SpecEditorFrame

class RedirectText:
    """
    A class that lets the output of a stream be directed into a text box.

    http://mail.python.org/pipermail/python-list/2007-June/445795.html
    """

    def __init__(self,parent,aWxTextCtrl):
        self.out=aWxTextCtrl
        self.parent=parent

    def write(self,string):
        self.out.BeginTextColour("BLACK")
        self.out.WriteText("\t"+string)
        self.out.EndTextColour()
        self.out.ShowPosition(self.out.GetLastPosition())

        m = re.search(r"Could not parse the sentence in line (\d+)", string)
        if m:
            self.parent.text_ctrl_spec.MarkerAdd(int(m.group(1))-1,MARKER_PARSEERROR)
               

if __name__ == "__main__":
    SpecEditor = wx.PySimpleApp(0)
    wx.InitAllImageHandlers()
    frame_1 = SpecEditorFrame(None, -1, "")
    SpecEditor.SetTopWindow(frame_1)
    frame_1.Show()

    if len(sys.argv) > 1:
        frame_1.openFile(sys.argv[1])

    SpecEditor.MainLoop()<|MERGE_RESOLUTION|>--- conflicted
+++ resolved
@@ -1660,10 +1660,7 @@
 
         createLTLfile(fileNamePrefix, sensorList, robotPropList, adjData, LTLspec_env, LTLspec_sys)
         
-<<<<<<< HEAD
-        
-=======
->>>>>>> 0ef8123e
+        
         #Invokes module for creating a file for use with Anzu,
         #and converts it into a Marduk file for RATSY
         #createAnzuFile(fileNamePrefix, sensorList, robotPropList, adjData, spec)
@@ -1685,7 +1682,6 @@
         ################################################
         # Add a check for Empty Gaits - added by Sarah #
         ################################################
-<<<<<<< HEAD
 #        self.appendLog("\nChecking for empty gaits...\n")
 #        #print robotPropList
 #        err = 0
@@ -1705,27 +1701,6 @@
 #                    err_message = "WARNING: No config-gait pair for actuator T_" + act + "\n"
 #                    self.appendLog(err_message)
 #                    err = 1
-=======
-        self.appendLog("\nChecking for empty gaits...\n")
-        #print robotPropList
-        err = 0
-        libs = self.library
-        libs.readLibe()
-        # Check that each individual trait has a corresponding config-gait pair
-        for act in robotPropList:
-            act = act.strip("u's.")
-            if act[0] == "T":
-                act = act.strip("T_")
-                #print act
-                words = act.split("_and_")
-                #print words
-                config = libs.findGait(words)
-                #print config
-                if type(config) == type(None):
-                    err_message = "WARNING: No config-gait pair for actuator T_" + act + "\n"
-                    self.appendLog(err_message)
-                    err = 1
->>>>>>> 0ef8123e
             
         ####################
         # Create automaton #
@@ -1921,7 +1896,7 @@
         event.Skip()
 
     def onMenuAnalyze(self, event): # wxGlade: SpecEditorFrame.<event_handler>
-<<<<<<< HEAD
+        # auto-compile the specification before analysis 
         self.onMenuCompile(event)        
 
         # instantiate if necessary
@@ -1941,13 +1916,6 @@
         # Redirect all output to the log
         redir = RedirectText(self,self.text_ctrl_log)
 
-=======
-        # auto-compile the specification before analysis 
-        self.onMenuCompile(event)        
-        # Redirect all output to the log
-        redir = RedirectText(self,self.text_ctrl_log)
-
->>>>>>> 0ef8123e
         sys.stdout = redir
         sys.stderr = redir
         
@@ -1960,38 +1928,22 @@
         else:
             classpath = os.path.join(self.proj.ltlmop_root, "etc/jtlv", "jtlv-prompt1.4.0.jar") + ":" + os.path.join(self.proj.ltlmop_root, "etc/jtlv", "GROne")
 
-<<<<<<< HEAD
         cmd = subprocess.Popen(["java", "-ea", "-Xmx512m", "-cp", classpath, "GROneDebug", fileNamePrefix + ".smv", fileNamePrefix + ".ltl"], stdout=subprocess.PIPE, stderr=subprocess.STDOUT, close_fds=False)
         
         # TODO: Make this output live
         while cmd.poll():
             wx.Yield()
             
-=======
-        cmd = subprocess.Popen(["java", "-ea", "-Xmx512m", "-cp", classpath, "GROneDebug", fileNamePrefix + ".smv", fileNamePrefix + ".ltl", "--safety"], stdout=subprocess.PIPE, stderr=subprocess.STDOUT, close_fds=False)
-        
-        # TODO: Make this output live
-        while cmd.poll():
-            wx.Yield()
-            
-        
->>>>>>> 0ef8123e
         fileNamePrefix = os.path.join(self.projectPath, self.projectName)
 
         realizable = False    
         for dline in cmd.stdout:
-<<<<<<< HEAD
             self.analysisDialog.text_ctrl_summary.AppendText(dline)
 
-            if "Specification is realizable." in dline:   
-                realizable = True            
-=======
-            self.appendLog(dline)
             if "Specification is realizable." in dline:   
                 realizable = True            
                 
                 # check for trivial initial-state automaton with no transitions
->>>>>>> 0ef8123e
                 aut = fsa.Automaton(self.parser.proj.rfi.regions, self.parser.proj.regionMapping, None, None, None) 
                 aut.loadFile(fileNamePrefix+".aut", self.list_box_sensors.GetItems(), self.list_box_actions.GetItems(), self.list_box_customs.GetItems())
                 aut.writeDot(fileNamePrefix+".dot")
@@ -2001,7 +1953,6 @@
                     if "->" in autline:
                         nonTrivial = True 
                 if nonTrivial:
-<<<<<<< HEAD
                     self.analysisDialog.text_ctrl_summary.AppendText("Synthesized automaton is non-trivial.\n")
                 else:
                     self.analysisDialog.text_ctrl_summary.AppendText("Synthesized automaton is trivial.\n")
@@ -2039,73 +1990,12 @@
             elif "Environment highlighted goal(s) unrealizable." in dline:
                 self.analysisDialog.markFragments("env", "goal", [int(l) for l in (dline.strip()).split('.')[1].split()])
                 self.analysisDialog.markFragments("env", "trans")
-            
+           
         cmd.stdout.close()
         sys.stdout = sys.__stdout__
         sys.stderr = sys.__stderr__
 
         self.analysisDialog.Show()
-=======
-                    self.appendLog("Synthesized automaton is non-trivial.\n", "GREEN")                    
-                else:
-                    self.appendLog("Synthesized automaton is trivial.\n", "GREEN")
-            
-            # highlight sentences corresponding to identified errors
-            
-            # System unsatisfiability
-            if "System initial condition is unsatisfiable." in dline:
-                for l in self.map['SysInit']: self.text_ctrl_spec.MarkerAdd(l-1,MARKER_INIT)
-            if "System transition relation is unsatisfiable." in dline:
-                for l in self.map['SysTrans']: self.text_ctrl_spec.MarkerAdd(l-1, MARKER_SAFE)
-            if "System highlighted goal(s) unsatisfiable" in dline:
-                for l in (dline.strip()).split()[-1:]:
-                    self.text_ctrl_spec.MarkerAdd(self.map['SysGoals'][int(l)]-1,MARKER_LIVE)           
-            if "System highlighted goal(s) inconsistent with transition relation" in dline:
-                for l in (dline.strip()).split()[-1:]:
-                    self.text_ctrl_spec.MarkerAdd(self.map['SysGoals'][int(l)]-1,MARKER_LIVE)           
-                for l in self.map['SysTrans']: self.text_ctrl_spec.MarkerAdd(l,MARKER_SAFE)
-            if "System initial condition inconsistent with transition relation" in dline:
-                for l in self.map['SysInit']: self.text_ctrl_spec.MarkerAdd(l-1,MARKER_INIT)
-                for l in self.map['SysTrans']: self.text_ctrl_spec.MarkerAdd(l-1,MARKER_SAFE)
-           
-            # Environment unsatisfiability
-            if "Environment initial condition is unsatisfiable." in dline:
-                for l in self.map['EnvInit']: self.text_ctrl_spec.MarkerAdd(l-1,MARKER_INIT)
-            if "Environment transition relation is unsatisfiable." in dline:
-                for l in self.map['EnvTrans']: self.text_ctrl_spec.MarkerAdd(l-1,MARKER_SAFE)
-            if "Environment highlighted goal(s) unsatisfiable" in dline:
-                for l in (dline.strip()).split()[-1:]:
-                    self.text_ctrl_spec.MarkerAdd(self.map['EnvGoals'][int(l)]-1,MARKER_LIVE)
-            if "Environment highlighted goal(s) inconsistent with transition relation" in dline:
-                for l in (dline.strip()).split()[-1:]:
-                    self.text_ctrl_spec.MarkerAdd(self.map['EnvGoals'][int(l)]-1,MARKER_LIVE)           
-                for l in self.map['EnvTrans']: self.text_ctrl_spec.MarkerAdd(l-1,MARKER_SAFE)
-            if "Environment initial condition inconsistent with transition relation" in dline:
-                for l in self.map['EnvInit']: self.text_ctrl_spec.MarkerAdd(l-1,MARKER_INIT)
-                for l in self.map['EnvTrans']: self.text_ctrl_spec.MarkerAdd(l-1,MARKER_SAFE)
-           
-        
-            # System unrealizability
-            if "System is unrealizable because the environment can force a safety violation" in dline:
-                for l in self.map['SysTrans']: self.text_ctrl_spec.MarkerAdd(l-1, MARKER_SAFE)
-            if "System highlighted goal(s) unrealizable" in dline:
-                for l in (dline.strip()).split()[-1:]:
-                    self.text_ctrl_spec.MarkerAdd(self.map['SysGoals'][int(l)]-1,MARKER_LIVE)           
-                for l in self.map['SysTrans']: self.text_ctrl_spec.MarkerAdd(l-1, MARKER_SAFE)
-            
-            # Environment unrealizability
-            if "Environment is unrealizable because the system can force a safety violation" in dline:
-                for l in self.map['EnvTrans']: self.text_ctrl_spec.MarkerAdd(l-1, MARKER_SAFE)
-            if "Environment highlighted goal(s) unrealizable" in dline:
-                for l in (dline.strip()).split()[-1:]:
-                    self.text_ctrl_spec.MarkerAdd(self.map['EnvGoals'][int(l)]-1,MARKER_LIVE)           
-                for l in self.map['EnvTrans']: self.text_ctrl_spec.MarkerAdd(l-1, MARKER_SAFE)#self.text_ctrl_spec.MarkerSetBackground(l,"RED")
-            
-          
-        cmd.stdout.close()
-        sys.stdout = sys.__stdout__
-        sys.stderr = sys.__stderr__
->>>>>>> 0ef8123e
 
     def onMenuMopsy(self, event): # wxGlade: SpecEditorFrame.<event_handler>
         # Opens the counterstrategy visualization interfacs ("Mopsy")
